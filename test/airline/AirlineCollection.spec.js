import ava from 'ava';
import _isEqual from 'lodash/isEqual';

import AirlineCollection from '../../src/assets/scripts/client/airline/AirlineCollection';
import AirlineModel from '../../src/assets/scripts/client/airline/AirlineModel';
import { AIRLINE_DEFINITION_LIST_MOCK } from './_mocks/airlineMocks';

ava('throws when called with invalid data', (t) => {
    t.throws(() => new AirlineCollection());
    t.throws(() => new AirlineCollection({}));
    t.throws(() => new AirlineCollection(42));
    t.throws(() => new AirlineCollection('threeve'));
    t.throws(() => new AirlineCollection(false));
});

ava('does not throw when called with valid data', (t) => {
    t.notThrows(() => new AirlineCollection(AIRLINE_DEFINITION_LIST_MOCK));
});

ava('flightNumbers returns a list of flightNumbers from all AirlineModels in the collection', (t) => {
    const expectedResult = ['123', '321', '234', '432'];
    const collection = new AirlineCollection(AIRLINE_DEFINITION_LIST_MOCK);
    collection._items[0].activeFlightNumbers = ['123', '321'];
    collection._items[1].activeFlightNumbers = ['234', '432'];

    t.true(_isEqual(collection.flightNumbers, expectedResult));
});

ava('.findAirlineById() returns an AirlineModel when supplied an airlineId without fleet', (t) => {
    const collection = new AirlineCollection(AIRLINE_DEFINITION_LIST_MOCK);
    const result = collection.findAirlineById('aal');

    t.true(result instanceof AirlineModel);
    t.true(result.icao === 'aal');
});

<<<<<<< HEAD
ava('.findAirlineById() returns an AirlineModel when supplied an airlineId in uppercase', (t) => {
=======
ava('.findAirlineById() returns an AirlineModel when supplied an airlineId in uppercase without fleet', (t) => {
>>>>>>> c9a6565f
    const collection = new AirlineCollection(AIRLINE_DEFINITION_LIST_MOCK);
    const result = collection.findAirlineById('AAL');

    t.true(result instanceof AirlineModel);
    t.true(result.icao === 'aal');
});

<<<<<<< HEAD
=======
ava('.findAirlineById() returns an AirlineModel when supplied an airlineId mixed case', (t) => {
    const collection = new AirlineCollection(AIRLINE_DEFINITION_LIST_MOCK);
    const result = collection.findAirlineById('uAl');

    t.true(result instanceof AirlineModel);
    t.true(result.icao === 'ual');
});

>>>>>>> c9a6565f
ava('.findAirlineById() returns an AirlineModel when supplied an airlineId with fleet', (t) => {
    const collection = new AirlineCollection(AIRLINE_DEFINITION_LIST_MOCK);
    const result = collection.findAirlineById('ual/long');

    t.true(result instanceof AirlineModel);
    t.true(result.icao === 'ual');
});<|MERGE_RESOLUTION|>--- conflicted
+++ resolved
@@ -34,11 +34,7 @@
     t.true(result.icao === 'aal');
 });
 
-<<<<<<< HEAD
-ava('.findAirlineById() returns an AirlineModel when supplied an airlineId in uppercase', (t) => {
-=======
 ava('.findAirlineById() returns an AirlineModel when supplied an airlineId in uppercase without fleet', (t) => {
->>>>>>> c9a6565f
     const collection = new AirlineCollection(AIRLINE_DEFINITION_LIST_MOCK);
     const result = collection.findAirlineById('AAL');
 
@@ -46,8 +42,6 @@
     t.true(result.icao === 'aal');
 });
 
-<<<<<<< HEAD
-=======
 ava('.findAirlineById() returns an AirlineModel when supplied an airlineId mixed case', (t) => {
     const collection = new AirlineCollection(AIRLINE_DEFINITION_LIST_MOCK);
     const result = collection.findAirlineById('uAl');
@@ -56,7 +50,6 @@
     t.true(result.icao === 'ual');
 });
 
->>>>>>> c9a6565f
 ava('.findAirlineById() returns an AirlineModel when supplied an airlineId with fleet', (t) => {
     const collection = new AirlineCollection(AIRLINE_DEFINITION_LIST_MOCK);
     const result = collection.findAirlineById('ual/long');
