/* eslint-disable max-len */
import _ceil from 'lodash/ceil';
import _chunk from 'lodash/chunk';
import _clamp from 'lodash/clamp';
import _forEach from 'lodash/forEach';
import _get from 'lodash/get';
import _map from 'lodash/map';
import _head from 'lodash/head';
import AirportController from './AirportController';
import AirspaceModel from './AirspaceModel';
import DynamicPositionModel from '../base/DynamicPositionModel';
import EventBus from '../lib/EventBus';
import GameController from '../game/GameController';
import RunwayCollection from './runway/RunwayCollection';
import StaticPositionModel from '../base/StaticPositionModel';
import TimeKeeper from '../engine/TimeKeeper';
import { isValidGpsCoordinatePair } from '../base/positionModelHelpers';
import { degreesToRadians, parseElevation, nm } from '../utilities/unitConverters';
import {
    sin,
    cos,
    round,
    abs
} from '../math/core';
import {
    buildPolyPositionModels,
    vlen,
    vsub,
    vadd,
    vscale,
    point_in_poly
} from '../math/vector';
import {
    FLIGHT_CATEGORY,
    PERFORMANCE
} from '../constants/aircraftConstants';
import { EVENT } from '../constants/eventNames';
import { STORAGE_KEY } from '../constants/storageKeys';
import { distance2d } from '../math/distance';

const DEFAULT_CTR_RADIUS_KM = 80;
const DEFAULT_CTR_CEILING_FT = 10000;
const DEFAULT_INITIAL_ALTITUDE_FT = 5000;
const DEFAULT_RANGE_RINGS = {
    enabled: false,
    radius_nm: 0,
    center: [0, 0]
};

/**
 * @class AirportModel
 */
export default class AirportModel {
    /**
     * @constructor
     * @param options {object}
     */
    // istanbul ignore next
    constructor(options = {}) {
        /**
         * @property EventBus
         * @type {EventBus}
         */
        this.eventBus = EventBus;

        /**
         * cache of airport json data
         *
         * used externally when changing airports
         *
         * @property data
         * @type {object}
         * @default {}
         */
        this.data = {};

        /**
         * @property arrivalRunwayModel
         * @type {RunwayModel}
         * @default null
         */
        this.arrivalRunwayModel = null;

        /**
         * @property departureRunwayModel
         * @type {RunwayModel}
         * @default null
         */
        this.departureRunwayModel = null;

        /**
         * Flag for is an airport has been loaded successfully
         *
         * @property loaded
         * @type {boolean}
         * @default false
         */
        this.loaded = false;

        /**
         * Flag for if an airport is in the process of loading
         *
         * @property loading
         * @type {boolean}
         * @default false
         */
        this.loading = false;

        /**
         * Name of the airport
         *
         * @property name
         * @type {string}
         * @default null
         */
        this.name = null;

        /**
         * ICAO identifier of the airport
         *
         * @property icao
         * @type {string}
         * @default null
         */
        this.icao = null;

        /**
         * AIRAC cycle from which data for the airport was taken
         *
         * @property airac
         * @type {number}
         * @default null
        */
        this.airac = null;

        /**
         * @property radio
         * @type
         * @default null
         */
        this.radio = null;

        /**
         * @property level
         * @type
         * @default null
         */
        this.level = null;

        /**
         * @property _positionModel
         * @type {StaticPositionModel}
         * @default null
         */
        this._positionModel = null;

        /**
         * Collection of all airport `RunwayModel` objects
         *
         * @property _runwayCollection
         * @type {RunwayCollection}
         * @default null
         */
        this._runwayCollection = null;

        /**
         * Dictionary of polys that make up any airport video maps
         *
         * @property maps
         * @type {object}
         * @default {}
         */
        this.maps = {};

        /**
         * @property restricted_areas
         * @type {array}
         * @default []
         */
        this.restricted_areas = [];

        /**
         * areas under this sector's control. If null, draws circle with diameter of 'ctr_radius'
         *
         * @property airspace
         * @type {object}
         * @default null
         */
        this.airspace = null;

        // TODO: this should really be its own class possibly separate from the `AirportModel`
        /**
         * Container for airport terrain definition
         *
         * @property terrain
         * @type {object}
         * @default {}
         */
        this.terrain = {};

        /**
         * @property timeout
         * @type {object}
         */
        this.timeout = {
            runway: null,
            departure: null
        };

        /**
         * default wind settings for an airport
         *
         * @property wind
         * @type {object}
         */
        this.wind = {
            speed: 10,
            angle: 0
        };

        /**
         * @for AirportModel
         * @property ctr_radius
         * @type {nunmber}
         */
        this.ctr_radius = null;

        /**
         * @for AirportModel
         * @property ctr_ceiling
         * @type {nunmber}
         */
        this.ctr_ceiling = null;

        /**
         * @for AirportModel
         * @property initial_alt
         * @type {nunmber}
         */
        this.initial_alt = null;

        /**
         * @for AirportModel
         * @property rangeRings
         * @type {object}
         */
        this.rangeRings = null;

        this.init(options);
    }

    /**
     * @property elevation
     * @return {number}
     */
    get elevation() {
        return this._positionModel.elevation;
    }

    /**
     * Provide read-only public access to this._positionModel
     *
     * @for SpawnPatternModel
     * @property position
     * @type {StaticPositionModel}
     */
    get positionModel() {
        return this._positionModel;
    }

    /**
     * Fascade to access relative position
     *
     * @for AirportModel
     * @property relativePosition
     * @type {array<number>} [kilometersNorth, kilometersEast]
     */
    get relativePosition() {
        return this._positionModel.relativePosition;
    }

    /**
     * Fascade to access the airport's position's magnetic declination value
     *
     * @for AirportModel
     * @property magneticNorth
     * @return {number}
     */
    get magneticNorth() {
        return this._positionModel.magneticNorth;
    }

    /**
     * Minimum altitude an aircraft can be assigned to.
     *
     * @property minAssignableAltitude
     * @return {number}
     */
    get minAssignableAltitude() {
        return _ceil(this.elevation + 1000, -2);
    }

    /**
     * This will return an array of two-value arrays containing a `RunwayModel`
     * for each end of a runway.
     *
     * This should only be used by the `CanvasController` for drawing runways.
     * This returns data in this shape in an effort to maintain a previous api.
     *
     * @property runways
     * @return {array<array<RunwayModel>>}
     */
    get runways() {
        return _chunk(this._runwayCollection.runways, 2);
    }

    /**
     * Minimum descent altitude of an instrument approach
     *
     * This is 200 feet AGL but every airport is at a different elevation
     * This provides easy access to the correct value from within an aircraft
     *
     * @property minDescentAltitude
     * @return {number}
     */
    get minDescentAltitude() {
        return Math.floor(this.elevation + PERFORMANCE.INSTRUMENT_APPROACH_MINIMUM_DESCENT_ALTITUDE);
    }

    /**
     * Maximum altitude an aircraft can be assigned to.
     *
     * @property maxAssignableAltitude
     * @return {number}
     */
    get maxAssignableAltitude() {
        return this.ctr_ceiling;
    }

    /**
     * @for AirportModel
     * @method init
     * @param data {object}
     */
    init(data) {
        this.name = _get(data, 'name', this.name);
        this.icao = _get(data, 'icao', this.icao).toLowerCase();
        this.level = _get(data, 'level', this.level);
        // exit early if `position` doesn't exist in data. on app initialiazation, we loop through every airport
        // in the `airportLoadList` and instantiate a model for each but wont have the full data set until the
        // airport json file is loaded.
        if (!data.position) {
            return;
        }

        this.setCurrentPosition(data.position, degreesToRadians(data.magnetic_north));

        this.airac = _get(data, 'airac', this.airac);
        this.radio = _get(data, 'radio', this.radio);
        this.has_terrain = _get(data, 'has_terrain', false);
        this.ctr_radius = _get(data, 'ctr_radius', DEFAULT_CTR_RADIUS_KM);
        this.ctr_ceiling = _get(data, 'ctr_ceiling', DEFAULT_CTR_CEILING_FT);
        this.initial_alt = _get(data, 'initial_alt', DEFAULT_INITIAL_ALTITUDE_FT);
        this.rangeRings = _get(data, 'rangeRings', DEFAULT_RANGE_RINGS);
        this._runwayCollection = new RunwayCollection(data.runways, this._positionModel);

        this.loadTerrain();
        this.buildAirspace(data.airspace);
        this.setActiveRunwaysFromNames(data.arrivalRunway, data.departureRunway);
        this.buildAirportMaps(data.maps);
        this.buildRestrictedAreas(data.restricted);
        this.updateCurrentWind(data.wind);
    }

    /**
     * @for AirportModel
     * @method setCurrentPosition
     * @param gpsCoordinates {array<number>}  [latitude, longitude]
     * @param magneticNorth {number}          magnetic declination (variation), in radians
     */
    setCurrentPosition(gpsCoordinates, magneticNorth) {
        if (!isValidGpsCoordinatePair(gpsCoordinates)) {
            return;
        }

        this._positionModel = new StaticPositionModel(gpsCoordinates, null, magneticNorth);
    }

    /**
     * create 3d polygonal airspace
     *
     * @for AirportModel
     * @method buildAirspace
     * @param airspace
     */
    buildAirspace(airspace) {
        if (!airspace) {
            return;
        }

        // for each area
        this.airspace = _map(airspace, (airspaceSection) => {
            return new AirspaceModel(
                airspaceSection,
                this._positionModel,
                this._positionModel.magneticNorth
            );
        });

<<<<<<< HEAD
        this.ctr_radius = 0;

        for (const airspaceModel of this.airspace) {
            this.ctr_radius = Math.max(this.ctr_radius, ..._map(airspaceModel.poly, (vertexPosition) =>
                vlen(
                    vsub(vertexPosition.relativePosition,
                        DynamicPositionModel.calculateRelativePosition(
                            this.rangeRings.center,
                            this._positionModel,
                            this.magneticNorth)
                        )
                    )
                )
            );
        }
=======
        // airspace perimeter (assumed to be first entry in data.airspace)
        this.perimeter = _head(this.airspace);
        this.ctr_radius = Math.max(
            ..._map(this.perimeter.poly, (vertexPosition) => vlen(
                vsub(
                    vertexPosition.relativePosition,
                    DynamicPositionModel.calculateRelativePosition(
                        this.rangeRings.center,
                        this._positionModel,
                        this.magneticNorth
                    )
                )
            ))
        );
>>>>>>> 051d549c
    }

    /**
     * @for AirportModel
     * @method buildAirportMaps
     * @param maps {object}
     */
    buildAirportMaps(maps) {
        if (!maps) {
            return;
        }

        _forEach(maps, (map, key) => {
            this.maps[key] = [];

            const outputMap = this.maps[key];
            const lines = map;

            _forEach(lines, (line) => {
                const airportPositionAndDeclination = [this.positionModel, this.magneticNorth];
                const lineStartCoordinates = [line[0], line[1]];
                const lineEndCoordinates = [line[2], line[3]];
                const startPosition = DynamicPositionModel.calculateRelativePosition(
                    lineStartCoordinates,
                    ...airportPositionAndDeclination
                );
                const endPosition = DynamicPositionModel.calculateRelativePosition(
                    lineEndCoordinates,
                    ...airportPositionAndDeclination
                );
                const lineVerticesRelativePositions = [...startPosition, ...endPosition];

                outputMap.push(lineVerticesRelativePositions);
            });
        });
    }

    /**
     * @for AirportModel
     * @method buildRestrictedAreas
     * @param restrictedAreas
     */
    buildRestrictedAreas(restrictedAreas) {
        if (!restrictedAreas) {
            return;
        }

        _forEach(restrictedAreas, (area) => {
            // TODO: find a better name for `obj`
            const obj = {};

            if (area.name) {
                obj.name = area.name;
            }

            obj.height = parseElevation(area.height);
            obj.coordinates = _map(
                area.coordinates,
                (v) => DynamicPositionModel.calculateRelativePosition(v, this._positionModel, this.magneticNorth)
            );

            let coords_max = obj.coordinates[0];
            let coords_min = obj.coordinates[0];

            _forEach(obj.coordinates, (v) => {
                coords_max = [
                    Math.max(v[0], coords_max[0]),
                    Math.max(v[1], coords_max[1])
                ];
                coords_min = [
                    Math.min(v[0], coords_min[0]),
                    Math.min(v[1], coords_min[1])
                ];
            });

            obj.center = vscale(vadd(coords_max, coords_min), 0.5);

            this.restricted_areas.push(obj);
        });
    }

    /**
     * Return an altitude clamped within the min/max assignable altitudes for this airport
     *
     * @for AirportModel
     * @method clampWithinAssignableAltitudes
     * @param altitude
     * @return {number}
     */
    clampWithinAssignableAltitudes(altitude) {
        return _clamp(altitude, this.minAssignableAltitude, this.maxAssignableAltitude);
    }

    /**
     * @for AirportModel
     * @method updateCurrentWind
     * @param currentWind
     */
    updateCurrentWind(currentWind) {
        if (!currentWind) {
            return;
        }

        this.wind.speed = currentWind.speed;
        this.wind.angle = degreesToRadians(currentWind.angle);
    }

    /**
     * @for AirportModel
     * @method set
     * @param airportJson {object}
     */
    set(airportJson) {
        if (!this.loaded) {
            this.load(airportJson);

            return;
        }

        localStorage[STORAGE_KEY.ATC_LAST_AIRPORT] = this.icao;

        // TODO: this should live elsewhere and be called by a higher level controller
        GameController.game_reset_score_and_events();

        this.start = TimeKeeper.accumulatedDeltaTime;

        this.eventBus.trigger(EVENT.PAUSE_UPDATE_LOOP, true);
    }

    /**
     * @for AirportModel
     * @method getWind
     * @return wind {number}
     */
    getWind() {
        return this.wind;

        // TODO: leaving this method here for when we implement changing winds. This method will allow for recalculation of the winds?
        // TODO: there are a lot of magic numbers here. What are they for and what do they mean? These should be enumerated.
        // const wind = Object.assign({}, this.wind);
        // let s = 1;
        // const angle_factor = sin((s + TimeKeeper.accumulatedDeltaTime) * 0.5) + sin((s + TimeKeeper.accumulatedDeltaTime) * 2);
        // // TODO: why is this var getting reassigned to a magic number?
        // s = 100;
        // const speed_factor = sin((s + TimeKeeper.accumulatedDeltaTime) * 0.5) + sin((s + TimeKeeper.accumulatedDeltaTime) * 2);
        // wind.angle += extrapolate_range_clamp(-1, angle_factor, 1, degreesToRadians(-4), degreesToRadians(4));
        // wind.speed *= extrapolate_range_clamp(-1, speed_factor, 1, 0.9, 1.05);
        //
        // return wind;
    }

    /**
     * @for AirportModel
     * @method getWindForRunway
     * @param runway {runwayModel}
     * @return {object} headwind and crosswind
     */
    getWindForRunway(runway) {
        const crosswindAngle = runway.calculateCrosswindAngleForRunway(this.wind.angle);

        return {
            cross: sin(crosswindAngle) * this.wind.speed,
            head: cos(crosswindAngle) * this.wind.speed
        };
    }

    /**
     * Set active arrival/departure runways from the runway names
     *
     * @for AirportModel
     * @method setActiveRunwaysFromNames
     * @param arrivalRunwayName {string}
     * @param departureRunwayName {string}
     */
    setActiveRunwaysFromNames(arrivalRunwayName, departureRunwayName) {
        const arrivalRunwayModel = this.getRunway(arrivalRunwayName);
        const departureRunwayModel = this.getRunway(departureRunwayName);

        this.setArrivalRunway(arrivalRunwayModel);
        this.setDepartureRunway(departureRunwayModel);
    }

    /**
     * Set the airport's active arrival runway
     *
     * @for AirportModel
     * @method setArrivalRunway
     * @param runwayModel {RunwayModel}
     */
    setArrivalRunway(runwayModel) {
        this.arrivalRunwayModel = runwayModel;
    }

    /**
     * Set the airport's active departure runway
     *
     * @for AirportModel
     * @method setDepartureRunway
     * @param runwayModel {RunwayModel}
     */
    setDepartureRunway(runwayModel) {
        this.departureRunwayModel = runwayModel;
    }

    /**
     * Get RunwayModel in use for 'arrival' or 'departure', as specified in call
     *
     * @for AirportModel
     * @method getActiveRunwayForCategory
     * @param category {string} whether the arrival or departure runway is being queried
     * @return {RunwayModel}
     */
    getActiveRunwayForCategory(category) {
        if (category === FLIGHT_CATEGORY.ARRIVAL) {
            return this.arrivalRunwayModel;
        }

        if (category === FLIGHT_CATEGORY.DEPARTURE) {
            return this.departureRunwayModel;
        }

        if (category === FLIGHT_CATEGORY.OVERFLIGHT) {
            return;
        }

        console.warn('Did not expect a query for runway that applies to aircraft of category '
            + `'${category}'! Returning the arrival runway (${this.arrivalRunwayModel.name})`);

        return this.arrivalRunwayModel;
    }

    /**
     * Return a `RunwayRelationshipModel` given two runway names
     *
     * @for AirportModel
     * @method getRunwayRelationshipForRunwayNames
     * @param  primaryRunwayName {string}
     * @param  comparatorRunwayName {string}
     * @return {RunwayRelationshipModel|undefined}
     */
    getRunwayRelationshipForRunwayNames(primaryRunwayName, comparatorRunwayName) {
        return this._runwayCollection.getRunwayRelationshipForRunwayNames(primaryRunwayName, comparatorRunwayName);
    }

    // TODO: Implement changing winds, then bring this method back to life
    /**
     * @for AirportModel
     * @method updateRunway
     */
    updateRunway() {
        // const bestRunwayForWind = this._runwayCollection.findBestRunwayForWind(this.getWind);
        //
        // this.setArrivalRunway(bestRunwayForWind);
        // this.setDepartureRunway(bestRunwayForWind);
    }

    // TODO: leaving this here for when we implement variable winds
    // /**
    //  * @for AirportModel
    //  * @method setRunwayTimeout
    //  */
    // setRunwayTimeout() {
    //     this.timeout.runway = GameController.game_timeout(this.updateRunway, Math.random() * 30, this);
    // }

    /**
     * Return a `RunwayModel` for the provided name
     *
     * @for AirportModel
     * @method getRunway
     * @param name {string} name of the runway, eg '28R'
     * @return {RunwayModel|null}
     */
    getRunway(name) {
        return this._runwayCollection.findRunwayModelByName(name);
    }

    /**
     * Remove an aircraft from all runway queues
     *
     * @for AirportModel
     * @method removeAircraftFromAllRunwayQueues
     * @param  aircraft {AircraftModel}
     */
    removeAircraftFromAllRunwayQueues(aircraftId) {
        return this._runwayCollection.removeAircraftFromAllRunwayQueues(aircraftId);
    }

    /**
     * @for AirportModel
     * @method parseTerrain
     * @param  data {object}
     */
    parseTerrain(data) {
        const GEOMETRY_TYPE = {
            LINE_STRING: 'LineString',
            POLYGON: 'Polygon'
        };

        // reassigning `this` to maintain correct scope wen working in multiple nested `_forEach()` and `_map()` loops
        const apt = this;
        apt.terrain = {};

        _forEach(data.features, (f) => {
            // const f = data.features[i];
            // m => ft, rounded to 1K (but not divided)
            const ele = round(f.properties.elevation / 0.3048, 1000);

            if (!apt.terrain[ele]) {
                apt.terrain[ele] = [];
            }

            let multipoly = f.geometry.coordinates;
            if (f.geometry.type === GEOMETRY_TYPE.LINE_STRING) {
                multipoly = [[multipoly]];
            }

            if (f.geometry.type === GEOMETRY_TYPE.POLYGON) {
                multipoly = [multipoly];
            }

            _forEach(multipoly, (poly) => {
                // multipoly contains several polys
                // each poly has 1st outer ring and other rings are holes
                const terrainAtElevation = _map(poly, (line_string) => {
                    return _map(line_string, (point) => {
                        // `StaticPositionModel` requires [lat,lon] order
                        const latLongPoint = point.slice().reverse();
                        const pos = new StaticPositionModel(latLongPoint, apt.positionModel, apt.magneticNorth);

                        return pos.relativePosition;
                    });
                });

                apt.terrain[ele].push(terrainAtElevation);
            });
        });
    }

    /**
     * @for AirportModel
     * @method loadTerrain
     */
    loadTerrain() {
        if (!this.has_terrain) {
            return;
        }

        // eslint-disable-next-line no-undef
        zlsa.atc.loadAsset({
            url: `assets/airports/terrain/${this.icao.toLowerCase()}.geojson`,
            immediate: true
        }).done((data) => { // TODO: change to onSuccess and onError handler abstractions
            try {
                // eslint-disable-next-line no-undef
                this.parseTerrain(data);
            } catch (e) {
                throw new Error(e.message);
            }
        }).fail((jqXHR, textStatus, errorThrown) => {
            console.error(`Unable to load airport/terrain/${this.icao}: ${textStatus}`);

            this.loading = false;
            AirportController.current.set();
        });
    }

    /**
     * Stop the game loop and Load airport json asyncronously
     *
     * @for AirportModel
     * @method load
     * @param airportJson {object}
     */
    load(airportJson = null) {
        if (this.loaded) {
            return;
        }

        this.loading = true;
        this.eventBus.trigger(EVENT.PAUSE_UPDATE_LOOP, false);

        if (airportJson && airportJson.icao.toLowerCase() === this.icao) {
            this.onLoadIntialAirportFromJson(airportJson);

            return;
        }

        // eslint-disable-next-line no-undef
        zlsa.atc.loadAsset({
            url: `assets/airports/${this.icao.toLowerCase()}.json`,
            immediate: true
        }).done((response) => this.onLoadAirportSuccess(response))
            .fail((...args) => this.onLoadAirportError(...args));
    }

    /**
     * @method onLoadAirportSuccess
     * @param response {object}
     */
    onLoadAirportSuccess = (response) => {
        // cache of airport.json data to be used to hydrate other classes on airport change
        this.data = response;
        this.loading = false;
        this.loaded = true;

        this.init(response);
        this.eventBus.trigger(EVENT.AIRPORT_CHANGE, this.data);
        this.set();
    };

    /**
     * @for AirportModel
     * @method onLoadAirportError
     * @param textStatus {string}
     */
    onLoadAirportError = ({ textStatus }) => {
        console.error(`Unable to load airport/${this.icao}: ${textStatus}`);

        this.loading = false;
        AirportController.current.set();
    }

    /**
     * Provides a way to get data into the instance with passed in
     * data and without running `.load()`
     *
     * Data received here is identical to data that would be received
     * when changing airports.
     *
     * @for AirportModel
     * @method onLoadIntialAirportFromJson
     * @param response {object}
     */
    onLoadIntialAirportFromJson(response) {
        // TODO: this is extremely similar to `onLoadAirportSuccess()`, consolidate these two methods
        // cache of airport.json data to be used to hydrate other classes on airport change
        this.data = response;
        this.loading = false;
        this.loaded = true;

        this.init(response);
        this.set();
    }

    /**
     *
     * @for AirportModel
     * @function isPointWithinAirspace
     * @param point {array} x,y
     * @param altitude {number}
     * @return {boolean}
     */
    isPointWithinAirspace(point, altitude) {
        if (!this.airspace) {
            return this.distance2d(point) <= this.ctr_radius && altitude <= this.ctr_ceiling;
        }

        for (let i = 0; i < this.airspace.length; i++) {
            const airspace = this.airspace[i];

            if (airspace.isPointInside(point, altitude)) {
                return true;
            }
        }

        return false;
    }

    /**
     *
     * @for AirportModel
     * @function distance2d
     * @param point {array} x,y
     * @return {number} distance in km
     */
    distance2d(point) {
        return distance2d(point, this.relativePosition);
    }
}<|MERGE_RESOLUTION|>--- conflicted
+++ resolved
@@ -5,7 +5,6 @@
 import _forEach from 'lodash/forEach';
 import _get from 'lodash/get';
 import _map from 'lodash/map';
-import _head from 'lodash/head';
 import AirportController from './AirportController';
 import AirspaceModel from './AirspaceModel';
 import DynamicPositionModel from '../base/DynamicPositionModel';
@@ -15,20 +14,17 @@
 import StaticPositionModel from '../base/StaticPositionModel';
 import TimeKeeper from '../engine/TimeKeeper';
 import { isValidGpsCoordinatePair } from '../base/positionModelHelpers';
-import { degreesToRadians, parseElevation, nm } from '../utilities/unitConverters';
+import { degreesToRadians, parseElevation } from '../utilities/unitConverters';
 import {
     sin,
     cos,
-    round,
-    abs
+    round
 } from '../math/core';
 import {
-    buildPolyPositionModels,
     vlen,
     vsub,
     vadd,
-    vscale,
-    point_in_poly
+    vscale
 } from '../math/vector';
 import {
     FLIGHT_CATEGORY,
@@ -407,7 +403,6 @@
             );
         });
 
-<<<<<<< HEAD
         this.ctr_radius = 0;
 
         for (const airspaceModel of this.airspace) {
@@ -423,22 +418,6 @@
                 )
             );
         }
-=======
-        // airspace perimeter (assumed to be first entry in data.airspace)
-        this.perimeter = _head(this.airspace);
-        this.ctr_radius = Math.max(
-            ..._map(this.perimeter.poly, (vertexPosition) => vlen(
-                vsub(
-                    vertexPosition.relativePosition,
-                    DynamicPositionModel.calculateRelativePosition(
-                        this.rangeRings.center,
-                        this._positionModel,
-                        this.magneticNorth
-                    )
-                )
-            ))
-        );
->>>>>>> 051d549c
     }
 
     /**
