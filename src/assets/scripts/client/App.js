--- conflicted
+++ resolved
@@ -178,12 +178,8 @@
         this.canvasController = new CanvasController(this.$element, this.navigationLibrary);
         this.tutorialView = new TutorialView(this.$element);
         this.uiController = new UiController(this.$element);
-<<<<<<< HEAD
-=======
-        this.aircraftCommander = new AircraftCommander(this.airportController, this.gameController, this.uiController);
+        this.aircraftCommander = new AircraftCommander(this.airportController, this.navigationLibrary, this.gameController, this.uiController);
         this.inputController = new InputController(this.$element, this.aircraftCommander);
-        this.canvasController = new CanvasController(this.$element);
->>>>>>> 64a565a1
         this.gameClockView = new GameClockView(this.$element);
 
         this.updateViewControls();
