{
  "name": "Dublin Airport",
  "level": "easy",
  "radio": {
    "twr": "Dublin Tower",
    "app": "Dublin Approach",
    "dep": "Dublin Departure"
  },
  "icao": "EIDW",
  "iata": "DUB",
  "magnetic_north": -4,
  "ctr_radius": 80,
  "ctr_ceiling": 10000,
  "initial_alt": 5000,
  "position": ["N53d25m17.00", "W6d16m12.00"],
  "rr_radius_nm": 5.0,
  "rr_center": ["N53d25m17.00", "W6d16m12.00"],
  "has_terrain": false,
  "wind": {
    "angle": 120,
    "speed": 8
  },
  "fixes": {
    "OLAPO": ["N53d46m49.00", "W7d17m41.00"],
    "OSGAR": ["N53d02m57.90", "W7d16m12.80"],
    "BAGSO": ["N53d40m48.00", "W5d30m00.00"],
    "LIPGO": ["N53d03m50.10", "W5d30m00.00"],
    "SUROX": ["N53d59m48.00", "W6d59m36.50"],
    "LIFFY": ["N53d28m48.30", "W5d30m00.00"],
    "ABIDO": ["N52d28m43.70", "W5d47m44.10"],
    "INKUR": ["N53d35m51.30", "W7d23m28.60"],
    "PELIG": ["N53d11m58.50", "W7d20m00.00"],
    "DEXEN": ["N53d16m49.40", "W5d30m00.00"],
    "OLONO": ["N52d43m23.10", "W6d46m44.40"],
    "ROTEV": ["N54d01m43.70", "W6d03m58.40"],
    "DUB": ["N53d29m57.80", "W6d18m25.60"],
    
    "EKREN": ["N53d38m43.00", "W5d45m53.10"],
    "ELBON": ["N53d35m34.10", "W6d09m21.60"],
    "ASDER": ["N53d33m46.70", "W6d22m26.40"],
    "AKIVA": ["N53d38m56.00", "W6d27m09.60"],
    "EPIDU": ["N53d49m03.50", "W6d35m54.80"],
    "ADNAL": ["N53d41m53.90", "W6d35m41.50"],
    "APRUT": ["N53d41m49.00", "W6d45m34.90"],
    "DW865": ["N53d38m42.80", "W6d53m58.40"],
    "DW866": ["N53d33m29.10", "W6d58m27.20"],
    "NEKIL": ["N53d31m16.60", "W6d40m23.60"],
    
    "RUBAR": ["N53d08m08.90", "W5d48m05.40"],
    "DETAX": ["N53d14m30.70", "W6d12m35.60"],
    "BERMO": ["N53d17m38.90", "W6d24m50.80"],
    "DIRUM": ["N53d00m09.70", "W6d39m40.00"],
    "KANUS": ["N53d06m30.50", "W6d26m52.10"],
    "BABON": ["N53d13m03.30", "W6d30m56.50"],
    "BIVDI": ["N53d10m59.50", "W6d40m05.60"],
    "DW754": ["N53d12m02.30", "W6d49m42.60"],
    "DW755": ["N53d15m54.20", "W6d57m04.50"],
    "OSLEX": ["N53d21m55.80", "W6d41m44.50"],
    
    "DW931": ["N53d29m45.00", "W6d08m23.20"],
    "DW679": ["N53d20m23.00", "W6d11m32.00"],
    "LEMTA": ["N53d43m34.30", "W6d03m11.60"],
    "DODIG": ["N53d57m46.00", "W6d29m34.00"],
    "SUROX": ["N53d59m48.00", "W6d59m36.50"],
    "KISHA": ["N53d29m01.70", "W5d38m21.60"],
    "LIFFY": ["N53d28m48.30", "W5d30m00.00"],
    "IRDEX": ["N53d11m45.10", "W6d03m50.10"],
    "ERVAD": ["N53d06m47.10", "W6d04m40.40"],
    "ABIDO": ["N52d28m43.70", "W5d47m44.10"],
    "DWS78": ["N53d14m06.00", "W6d25m04.00"],
    "NITIL": ["N53d28m00.00", "W6d37m55.00"],
    "DW555": ["N53d20m13.70", "W5d53m44.00"],
    "NEPOD": ["N52d56m57.20", "W6d10m29.80"],

    "RISAP": ["N53d26m27.40", "W6d38m13.20"],
    "LAPMO": ["N53d24m11.00", "W5d56m44.10"],
    "GANET": ["N53d26m06.50", "W6d31m33.80"],
    "MAXEV": ["N53d24m33.50", "W6d03m17.30"],
    "RW10": ["N53d25m20.80", "W6d17m24.30"],
    "RW28": ["N53d25m12.90", "W6d15m02.10"],
    
    "BAPDA": ["N53d37m40.00", "W6d24m03.70"],
    "INTOP": ["N53d13m27.40", "W6d06m32.40"]
  },
  "runways":[
    {
      "name":        ["10", "28"],
      "name_offset": [[0, 0], [0, 0]],
      "end":    [["N53d25m20.75", "W6d17m24.27"], ["N53d25m12.94", "W6d15m02.08"]],
      "length":      2.637,
      "ils":         [true, true]
    },
    {
      "name":        ["16", "34"],
      "name_offset": [[0, 0], [0, 0]],
      "end":    [["N53d26m13.16", "W6d15m43.12"], ["N53d25m11.66", "W6d14m58.54"]],
      "length":      2.072,
      "ils":         [true, true]
    }
  ],
  "sids": {
    "SUROX": {
      "icao": "SUROX",
      "name": "Surox",
      "suffix": {"10":"", "28":"", "16":"", "34":""},
      "rwy": {
        "10": ["DW931", "LEMTA", "DODIG", "SUROX"],
        "28": ["DW931", "LEMTA", "DODIG", "SUROX"],
        "16": ["DW931", "LEMTA", "DODIG", "SUROX"],
        "34": ["DW931", "LEMTA", "DODIG", "SUROX"]
      },
      "draw": [["DW931", "LEMTA", "DODIG", "SUROX"]]
    },
    "LIFFY": {
      "icao": "LIFFY",
      "name": "Liffy",
      "suffix": {"10":"", "28":"", "16":"", "34":""},
      "rwy": {
        "10": ["DW931", "KISHA", "LIFFY"],
        "28": ["DW931", "KISHA", "LIFFY"],
        "16": ["DW931", "KISHA", "LIFFY"],
        "34": ["DW931", "KISHA", "LIFFY"]
      },
      "draw": [["DW931", "KISHA", "LIFFY"]]
    },
    "ABIDO": {
      "icao": "ABIDO",
      "name": "Abido",
      "suffix": {"10":"", "28":"", "16":"", "34":""},
      "rwy": {
        "10": ["DW679", "IRDEX", "ERVAD", "ABIDO"],
        "28": ["DW679", "IRDEX", "ERVAD", "ABIDO"],
        "16": ["DW679", "IRDEX", "ERVAD", "ABIDO"],
        "34": ["DW679", "IRDEX", "ERVAD", "ABIDO"]
      },
      "draw": [["DW679", "IRDEX", "ERVAD", "ABIDO"]]
    },
    "INKUR": {
      "icao": "INKUR",
      "name": "Inkur",
      "suffix": {"10":"", "28":"", "16":"", "34":""},
      "rwy": {
        "10": ["DW679", "DWS78", "NITIL", "INKUR"],
        "28": ["DW679", "DWS78", "NITIL", "INKUR"],
        "16": ["DW679", "DWS78", "NITIL", "INKUR"],
        "34": ["DW679", "DWS78", "NITIL", "INKUR"]
      },
      "draw": [["DW679", "DWS78", "NITIL", "INKUR"]]
    },
    "PELIG": {
      "icao": "PELIG",
      "name": "Pelig",
      "suffix": {"10":"", "28":"", "16":"", "34":""},
      "rwy": {
        "10": ["DW679", "DWS78", "PELIG"],
        "28": ["DW679", "DWS78", "PELIG"],
        "16": ["DW679", "DWS78", "PELIG"],
        "34": ["DW679", "DWS78", "PELIG"]
      },
      "draw": [["DW679", "DWS78", "PELIG"]]
    },
    "DEXEN": {
      "icao": "DEXEN",
      "name": "Dexen",
      "suffix": {"10":"", "28":"", "16":"", "34":""},
      "rwy": {
        "10": ["MAXEV", "DW555", "DEXEN"],
        "28": ["MAXEV", "DW555", "DEXEN"],
        "16": ["MAXEV", "DW555", "DEXEN"],
        "34": ["MAXEV", "DW555", "DEXEN"]
      },
      "draw": [["MAXEV", "DW555", "DEXEN"]]
    },
    "OLONO": {
      "icao": "OLONO",
      "name": "Olono",
      "suffix": {"10":"", "28":"", "16":"", "34":""},
      "rwy": {
        "10": ["DW679", "IRDEX", "ERVAD", "NEPOD", "OLONO"],
        "28": ["DW679", "IRDEX", "ERVAD", "NEPOD", "OLONO"],
        "16": ["DW679", "IRDEX", "ERVAD", "NEPOD", "OLONO"],
        "34": ["DW679", "IRDEX", "ERVAD", "NEPOD", "OLONO"]
      },
      "draw": [["DW679", "IRDEX", "ERVAD", "NEPOD", "OLONO"]]
    },
    "ROTEV": {
      "icao": "ROTEV",
      "name": "Rotev",
      "suffix": {"10":"", "28":"", "16":"", "34":""},
      "rwy": {
        "10": ["DW931", "LEMTA", "ROTEV"],
        "28": ["DW931", "LEMTA", "ROTEV"],
        "16": ["DW931", "LEMTA", "ROTEV"],
        "34": ["DW931", "LEMTA", "ROTEV"]
      },
      "draw": [["DW931", "LEMTA", "ROTEV"]]
    }
  },
  "departures": {
    "airlines": [
      ["ein", 15],
      ["ryr", 10],
      ["baw", 5],
      ["dlh", 5],
      ["aal", 3],
      ["aca", 3],
      ["dal", 3],
      ["ual", 3],
      ["klm", 1]
    ],
    "destinations": [
<<<<<<< HEAD
      "SUROX", "LIFFY", "ABIDO", "INKUR", "PELIG", "DEXEN", "OLONO", "ROTEV"
=======
      89, 166, 327, 14, 110, 204, 255, 289
>>>>>>> 44dc963b
    ],
    "type": "random",
    "offset": 0,
    "frequency": 30
  },
  "arrivals": [
    {
      "_name":  "OLAPO",
      "radial":   300,
      "speed":    250,
      "fixes":    ["OLAPO", "EPIDU", "ADNAL", "APRUT", "DW865", "DW866", "NEKIL"],
      "airlines":  [
        ["ein", 4],
        ["aal", 3],
        ["aca", 2],
        ["dal", 2],
        ["ual", 2]
      ],
      "type": "wave",
      "offset": 0,
      "frequency": 5,
      "altitude":  10000
    },
    {
      "_name":  "OSGAR",
      "radial":   240,
      "speed":    250,
      "fixes":   ["OSGAR", "DIRUM", "KANUS", "BABON", "BIVDI", "DW754", "DW755", "OSLEX"],
      "airlines":  [
        ["ein", 4],
        ["aal", 3],
        ["aca", 2],
        ["dal", 2],
        ["ual", 2]
      ],
      "type": "random",
      "offset": 0,
      "frequency": 5,
      "altitude":  10000
    },
    {
      "_name":  "LIPGO",
      "radial":   135,
      "speed":    250,
      "fixes":    ["LIPGO", "RUBAR", "DETAX", "BERMO", "BABON", "BIVDI", "DW754", "DW755", "OSLEX"],
      "airlines":  [
        ["ein", 5],
        ["ryr", 5],
        ["baw", 3],
        ["dlh", 3],
        ["klm", 1]
      ],
      "type": "wave",
      "offset": 0,
      "frequency": 10,
      "altitude":  10000
    },
    {
      "_name":  "BAGSO",
      "radial":   70,
      "speed":    250,
      "fixes":    ["BAGSO", "EKREN", "ELBON", "ASDER", "AKIVA", "ADNAL", "APRUT", "DW865", "DW866", "NEKIL"],
      "airlines":  [
        ["ein", 5],
        ["ryr", 5],
        ["baw", 3],
        ["dlh", 3],
        ["klm", 1]
      ],
      "type": "random",
      "offset": 0,
      "frequency": 10,
      "altitude":  10000
    }
  ]
}<|MERGE_RESOLUTION|>--- conflicted
+++ resolved
@@ -209,11 +209,7 @@
       ["klm", 1]
     ],
     "destinations": [
-<<<<<<< HEAD
       "SUROX", "LIFFY", "ABIDO", "INKUR", "PELIG", "DEXEN", "OLONO", "ROTEV"
-=======
-      89, 166, 327, 14, 110, 204, 255, 289
->>>>>>> 44dc963b
     ],
     "type": "random",
     "offset": 0,
