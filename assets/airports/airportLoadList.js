--- conflicted
+++ resolved
@@ -27,12 +27,7 @@
      *   icao: {AIRPORT_ICAO},
      *   level: {AIRPORT_DIFFICULTY},
      *   name: {AIRPORT_NAME},
-<<<<<<< HEAD
-     *   premium: {MEETS_PREMIUM_STANDARDS},
-     *   wip: {IS_WORK_IN_PROGRESS}
-=======
      *   premium: {MEETS_PREMIUM_STANDARDS}
->>>>>>> 39b760db
      * }
      * ```
      * - `AIRPORT_ICAO` is the airport icao in lowercase (ex: ksfo)
@@ -50,14 +45,6 @@
      *    +----------+------------------------+
      * - `AIRPORT_NAME` is the name of the airport (ex: San Francisco International Airport)
      * - `MEETS_PREMIUM_STANDARDS` is either `true` or `false`, see the airport standards document
-<<<<<<< HEAD
-     * - `IS_WORK_IN_PROGRESS` is either `true` or `false`, based on whether the airport is old
-     *   and needs to be updated in order to reach full compliance with the airport standards
-     *   specifications. Note that all new airports must meet these specifications before being
-     *   merged, so you may feel free to start out with `wip: false`, since that will be true by
-     *   the time the airport is added to the game.
-=======
->>>>>>> 39b760db
      *
      * @property AIRPORT_LOAD_LIST
      * @type {Array}
@@ -68,374 +55,198 @@
             icao: 'cyhz',
             level: 'beginner',
             name: 'Halifax Stanfield International Airport',
-<<<<<<< HEAD
-            premium: false,
-            wip: false
-=======
-            premium: false
->>>>>>> 39b760db
+            premium: false
         },
         {
             icao: 'cyow',
             level: 'easy',
             name: 'Ottawa Macdonald-Cartier International Airport',
-<<<<<<< HEAD
-            premium: false,
-            wip: false
-=======
-            premium: false
->>>>>>> 39b760db
+            premium: false
         },
         // {
         //     icao: 'ebbr',
         //     level: 'easy',
         //     name: 'Brussels-National',
-<<<<<<< HEAD
-        //     premium: false,
-        //     wip: true
-=======
-        //     premium: false
->>>>>>> 39b760db
+        //     premium: false
         // },
         {
             icao: 'eddf',
             level: 'hard',
             name: 'Flughafen Frankfurt am Main',
-<<<<<<< HEAD
-            premium: false,
-            wip: false
-=======
-            premium: false
->>>>>>> 39b760db
+            premium: false
         },
         {
             icao: 'eddh',
             level: 'beginner',
             name: 'Hamburg Airport',
-<<<<<<< HEAD
-            premium: false,
-            wip: false
-=======
-            premium: false
->>>>>>> 39b760db
+            premium: false
         },
         {
             icao: 'eddl',
             level: 'hard',
             name: 'Flughafen Düsseldorf',
-<<<<<<< HEAD
-            premium: false,
-            wip: false
-=======
-            premium: false
->>>>>>> 39b760db
+            premium: false
         },
         // {
         //     icao: 'eddm',
         //     level: 'hard',
         //     name: 'Franz Josef Strauß International Airport',
-<<<<<<< HEAD
-        //     premium: false,
-        //     wip: true
-=======
-        //     premium: false
->>>>>>> 39b760db
+        //     premium: false
         // },
         // {
         //     icao: 'eddt',
         //     level: 'medium',
         //     name: 'Berlin Tegel Airport',
-<<<<<<< HEAD
-        //     premium: false,
-        //     wip: true
-=======
-        //     premium: false
->>>>>>> 39b760db
+        //     premium: false
         // },
         {
             icao: 'egcc',
             level: 'easy',
             name: 'Manchester Airport',
-<<<<<<< HEAD
-            premium: false,
-            wip: false
-=======
-            premium: false
->>>>>>> 39b760db
+            premium: false
         },
         {
             icao: 'eggw',
             level: 'easy',
             name: 'London Luton Airport',
-<<<<<<< HEAD
-            premium: false,
-            wip: false
+            premium: false
         },
         {
             icao: 'egkk',
             level: 'medium',
             name: 'London Gatwick Airport',
-            premium: false,
-            wip: false
+            premium: false
         },
         // {
         //     icao: 'eglc',
         //     level: 'medium',
         //     name: 'London City Airport',
-        //     premium: false,
-        //     wip: true
-=======
-            premium: false
-        },
-        // {
-        //     icao: 'egkk',
-        //     level: 'easy',
-        //     name: 'London Gatwick Airport',
-        //     premium: false
-        // },
-        // {
-        //     icao: 'eglc',
-        //     level: 'medium',
-        //     name: 'London City Airport',
-        //     premium: false
->>>>>>> 39b760db
+        //     premium: false
         // },
         // {
         //     icao: 'egll',
         //     level: 'hard',
         //     name: 'London Heathrow Airport',
-<<<<<<< HEAD
-        //     premium: false,
-        //     wip: true
-=======
-        //     premium: false
->>>>>>> 39b760db
+        //     premium: false
         // },
         {
             icao: 'egnm',
             level: 'beginner',
             name: 'Leeds Bradford Airport',
-<<<<<<< HEAD
-            premium: false,
-            wip: false
-=======
-            premium: false
->>>>>>> 39b760db
+            premium: false
         },
         // {
         //     icao: 'eham',
         //     level: 'medium',
         //     name: 'Amsterdam Airport Schiphol',
-<<<<<<< HEAD
-        //     premium: false,
-        //     wip: true
-=======
-        //     premium: false
->>>>>>> 39b760db
+        //     premium: false
         // },
         // {
         //     icao: 'eidw',
         //     level: 'medium',
         //     name: 'Dublin Airport',
-<<<<<<< HEAD
-        //     premium: false,
-        //     wip: false
-=======
-        //     premium: false
->>>>>>> 39b760db
+        //     premium: false
         // },
         // {
         //     icao: 'einn',
         //     level: 'beginner',
         //     name: 'Shannon Airport',
-<<<<<<< HEAD
-        //     premium: false,
-        //     wip: false
-=======
-        //     premium: false
->>>>>>> 39b760db
+        //     premium: false
         // },
         // {
         //     icao: 'ekch',
         //     level: 'medium',
         //     name: 'Copenhagen Kastrup Airport',
-<<<<<<< HEAD
-        //     premium: false,
-        //     wip: true
-=======
-        //     premium: false
->>>>>>> 39b760db
+        //     premium: false
         // },
         {
             icao: 'engm',
             level: 'easy',
             name: 'Oslo Gardermoen International Airport',
-<<<<<<< HEAD
-            premium: false,
-            wip: false
-=======
-            premium: false
->>>>>>> 39b760db
+            premium: false
         },
         // {
         //     icao: 'espa',
         //     level: 'easy',
         //     name: 'Luleå Airport',
-<<<<<<< HEAD
-        //     premium: false,
-        //     wip: true
-=======
-        //     premium: false
->>>>>>> 39b760db
+        //     premium: false
         // },
         // {
         //     icao: 'gcrr',
         //     level: 'easy',
         //     name: 'Lanzarote Airport',
-<<<<<<< HEAD
-        //     premium: false,
-        //     wip: true
-=======
-        //     premium: false
->>>>>>> 39b760db
+        //     premium: false
         // },
         {
             icao: 'kabq',
             level: 'beginner',
             name: 'Albuquerque International Sunport',
-<<<<<<< HEAD
-            premium: false,
-            wip: false
-=======
-            premium: false
->>>>>>> 39b760db
+            premium: false
         },
         {
             icao: 'katl',
             level: 'hard',
             name: 'Hartsfield–Jackson Atlanta Int\'l',
-<<<<<<< HEAD
-            premium: false,
-            wip: false
-=======
-            premium: false
->>>>>>> 39b760db
+            premium: false
         },
         {
             icao: 'kaus',
             level: 'easy',
             name: 'Austin-Bergstrom International Airport',
-<<<<<<< HEAD
-            premium: false,
-            wip: false
-=======
-            premium: false
->>>>>>> 39b760db
+            premium: false
         },
         {
             icao: 'kbos',
             level: 'hard',
             name: 'Boston Logan International Airport',
-<<<<<<< HEAD
-            premium: false,
-            wip: false
-=======
-            premium: false
->>>>>>> 39b760db
+            premium: false
         },
         {
             icao: 'kcvg',
             level: 'beginner',
             name: 'Cincinnati-Northern Kentucky Int\'l Airport',
-<<<<<<< HEAD
-            premium: false,
-            wip: false
-=======
-            premium: false
->>>>>>> 39b760db
+            premium: false
         },
         {
             icao: 'kdca',
             level: 'easy',
             name: 'Ronald Reagan Washington National Airport',
-<<<<<<< HEAD
-            premium: false,
-            wip: false
-=======
-            premium: false
->>>>>>> 39b760db
+            premium: false
         },
         // {
         //     icao: 'kdfw',
         //     level: 'hard',
         //     name: 'Dallas-Fort Worth International Airport',
-<<<<<<< HEAD
-        //     premium: false,
-        //     wip: true
-=======
-        //     premium: false
->>>>>>> 39b760db
+        //     premium: false
         // },
         // {
         //     icao: 'kdtw',
         //     level: 'medium',
         //     name: 'Detroit Metropolitan Wayne County Airport',
-<<<<<<< HEAD
-        //     premium: false,
-        //     wip: false
-=======
-        //     premium: false
->>>>>>> 39b760db
+        //     premium: false
         // },
         // {
         //     icao: 'kelp',
         //     level: 'easy',
         //     name: 'El Paso International Airport',
-<<<<<<< HEAD
-        //     premium: false,
-        //     wip: false
-=======
-        //     premium: false
->>>>>>> 39b760db
+        //     premium: false
         // },
         // {
         //     icao: 'kiad',
         //     level: 'hard',
         //     name: 'Washington-Dulles International Airport',
-<<<<<<< HEAD
-        //     premium: false,
-        //     wip: true
-=======
-        //     premium: false
->>>>>>> 39b760db
+        //     premium: false
         // },
         // {
         //     icao: 'kjax',
         //     level: 'easy',
         //     name: 'Jacksonville International Airport',
-<<<<<<< HEAD
-        //     premium: false,
-        //     wip: false
-=======
-        //     premium: false
->>>>>>> 39b760db
+        //     premium: false
         // },
         // {
         //     icao: 'kjfk',
         //     level: 'hard',
         //     name: 'John F Kennedy International Airport',
-<<<<<<< HEAD
-        //     premium: false,
-        //     wip: true
-        // },
-        // {
-        //     icao: 'klas',
-        //     level: 'hard',
-        //     name: 'McCarran International Airport',
-        //     premium: false,
-        //     wip: false
-        // },
-=======
         //     premium: false
         // },
         {
@@ -444,45 +255,22 @@
             name: 'McCarran International Airport',
             premium: false
         },
->>>>>>> 39b760db
         // {
         //     icao: 'klax90',
         //     level: 'medium',
         //     name: 'Los Angeles International Airport 1990',
-<<<<<<< HEAD
-        //     premium: false,
-        //     wip: true
-=======
-        //     premium: false
->>>>>>> 39b760db
+        //     premium: false
         // },
         // {
         //     icao: 'klax',
         //     level: 'medium',
         //     name: 'Los Angeles International Airport',
-<<<<<<< HEAD
-        //     premium: false,
-        //     wip: true
-=======
-        //     premium: false
->>>>>>> 39b760db
+        //     premium: false
         // },
         {
             icao: 'kmci',
             level: 'beginner',
             name: 'Kansas City International Airport',
-<<<<<<< HEAD
-            premium: false,
-            wip: false
-        },
-        // {
-        //     icao: 'kmia',
-        //     level: 'hard',
-        //     name: 'Miami International Airport',
-        //     premium: false,
-        //     wip: true
-        // },
-=======
             premium: false
         },
         {
@@ -491,546 +279,300 @@
             name: 'Miami International Airport',
             premium: false
         },
->>>>>>> 39b760db
         // {
         //     icao: 'kmsp',
         //     level: 'hard',
         //     name: 'Minneapolis/St. Paul International Airport',
-<<<<<<< HEAD
-        //     premium: false,
-        //     wip: true
-=======
-        //     premium: false
->>>>>>> 39b760db
+        //     premium: false
         // },
         // {
         //     icao: 'kord',
         //     level: 'hard',
         //     name: 'Chicago O\'Hare International Airport',
-<<<<<<< HEAD
-        //     premium: false,
-        //     wip: true
-=======
-        //     premium: false
->>>>>>> 39b760db
+        //     premium: false
         // },
         {
             icao: 'kpdx',
             level: 'easy',
             name: 'Portland International Airport',
-<<<<<<< HEAD
-            premium: false,
-            wip: false
-=======
-            premium: false
->>>>>>> 39b760db
+            premium: false
         },
         // {
         //     icao: 'kphx',
         //     level: 'easy',
         //     name: 'Phoenix Sky Harbor International Airport',
-<<<<<<< HEAD
-        //     premium: false,
-        //     wip: true
-=======
-        //     premium: false
->>>>>>> 39b760db
+        //     premium: false
         // },
         {
             icao: 'kpit',
             level: 'beginner',
             name: 'Pittsburgh International Airport',
-<<<<<<< HEAD
-            premium: false,
-            wip: false
-=======
-            premium: false
->>>>>>> 39b760db
+            premium: false
         },
         // {
         //     icao: 'kpvd',
         //     level: 'beginner',
         //     name: 'Theodore Francis Green Memorial State Airport',
-<<<<<<< HEAD
-        //     premium: false,
-        //     wip: false
-=======
-        //     premium: false
->>>>>>> 39b760db
+        //     premium: false
         // },
         {
             icao: 'krdu',
             level: 'easy',
             name: 'Raleigh–Durham International Airport',
-<<<<<<< HEAD
-            premium: false,
-            wip: false
-=======
-            premium: false
->>>>>>> 39b760db
+            premium: false
         },
         // {
         //     icao: 'ksdf',
         //     level: 'easy',
         //     name: 'Louisville International Airport',
-<<<<<<< HEAD
-        //     premium: false,
-        //     wip: false
-=======
-        //     premium: false
->>>>>>> 39b760db
+        //     premium: false
         // },
         // {
         //     icao: 'ksan',
         //     level: 'easy',
         //     name: 'San Diego International Airport',
-<<<<<<< HEAD
-        //     premium: false,
-        //     wip: true
-=======
-        //     premium: false
->>>>>>> 39b760db
+        //     premium: false
         // },
         {
             icao: 'ksea',
             level: 'hard',
             name: 'Seattle-Tacoma International Airport',
-<<<<<<< HEAD
-            premium: false,
-            wip: false
-=======
-            premium: false
->>>>>>> 39b760db
+            premium: false
         },
         // {
         //     icao: 'ksfo',
         //     level: 'medium',
         //     name: 'San Francisco International Airport',
-<<<<<<< HEAD
-        //     premium: false,
-        //     wip: false
-=======
-        //     premium: false
->>>>>>> 39b760db
+        //     premium: false
         // },
         {
             icao: 'kstl',
             level: 'medium',
             name: 'St. Louis Lambert International Airport',
-<<<<<<< HEAD
-            premium: false,
-            wip: false
-=======
-            premium: false
->>>>>>> 39b760db
+            premium: false
         },
         // {
         //     icao: 'ktpa',
         //     level: 'easy',
         //     name: 'Tampa International Airport',
-<<<<<<< HEAD
-        //     premium: false,
-        //     wip: false
-=======
-        //     premium: false
->>>>>>> 39b760db
+        //     premium: false
         // },
         // {
         //     icao: 'ktus',
         //     level: 'beginner',
         //     name: 'Tucson International Airport',
-<<<<<<< HEAD
-        //     premium: false,
-        //     wip: false
-=======
-        //     premium: false
->>>>>>> 39b760db
+        //     premium: false
         // },
         {
             icao: 'lkpr',
             level: 'easy',
             name: 'Vaclav Havel International Airport',
-<<<<<<< HEAD
-            premium: false,
-            wip: false
-=======
-            premium: false
->>>>>>> 39b760db
+            premium: false
         },
         {
             icao: 'lrop',
             level: 'medium',
             name: 'Bucharest Henri Coanda International Airport',
-<<<<<<< HEAD
-            premium: false,
-            wip: false
-=======
-            premium: false
->>>>>>> 39b760db
+            premium: false
         },
         // {
         //     icao: 'loww',
         //     level: 'medium',
         //     name: 'Vienna International Airport',
-<<<<<<< HEAD
-        //     premium: false,
-        //     wip: true
-=======
-        //     premium: false
->>>>>>> 39b760db
+        //     premium: false
         // },
         {
             icao: 'lszh',
             level: 'medium',
             name: 'Zürich Airport',
-<<<<<<< HEAD
-            premium: false,
-            wip: false
-=======
-            premium: false
->>>>>>> 39b760db
+            premium: false
         },
         {
             icao: 'ltba',
             level: 'hard',
             name: 'Atatürk International Airport',
-<<<<<<< HEAD
-            premium: false,
-            wip: false
-=======
-            premium: false
->>>>>>> 39b760db
+            premium: false
         },
         // },
         // {
         //     icao: 'mdsd',
         //     level: 'beginner',
         //     name: 'Aeropuerto Internacional Las Américas',
-<<<<<<< HEAD
-        //     premium: false,
-        //     wip: false
-=======
-        //     premium: false
->>>>>>> 39b760db
+        //     premium: false
         // },
         {
             icao: 'omaa',
             level: 'easy',
             name: 'Abu Dhabi International Airport',
-<<<<<<< HEAD
-            premium: false,
-            wip: false
-=======
-            premium: false
->>>>>>> 39b760db
+            premium: false
         },
         {
             icao: 'omdb',
             level: 'hard',
             name: 'Dubai International Airport',
-<<<<<<< HEAD
-            premium: false,
-            wip: false
-=======
-            premium: false
->>>>>>> 39b760db
+            premium: false
         },
         // {
         //     icao: 'osdi',
         //     level: 'easy',
         //     name: 'Damascus International Airport',
-<<<<<<< HEAD
-        //     premium: false,
-        //     wip: true
-=======
-        //     premium: false
->>>>>>> 39b760db
+        //     premium: false
         // },
         {
             icao: 'othh',
             level: 'easy',
             name: 'Doha Hamad International Airport',
-<<<<<<< HEAD
-            premium: false,
-            wip: false
-=======
-            premium: false
->>>>>>> 39b760db
+            premium: false
         // },
         // {
         //     icao: 'panc',
         //     level: 'easy',
         //     name: 'Ted Stevens Anchorage International Airport',
-<<<<<<< HEAD
-        //     premium: false,
-        //     wip: false
-=======
-        //     premium: false
->>>>>>> 39b760db
+        //     premium: false
         // },
         // {
         //     icao: 'rjbb',
         //     level: 'hard',
         //     name: 'Osaka Kansai International Airport',
-<<<<<<< HEAD
-        //     premium: false,
-        //     wip: true
-=======
-        //     premium: false
->>>>>>> 39b760db
+        //     premium: false
         // },
         // {
         //     icao: 'rjaa',
         //     level: 'hard',
         //     name: 'Tokyo Narita International Airport',
-<<<<<<< HEAD
-        //     premium: false,
-        //     wip: true
-=======
-        //     premium: false
->>>>>>> 39b760db
+        //     premium: false
         // },
         // {
         //     icao: 'rjtt',
         //     level: 'hard',
         //     name: 'Tokyo Haneda International Airport',
-<<<<<<< HEAD
-        //     premium: false,
-        //     wip: true
-=======
-        //     premium: false
->>>>>>> 39b760db
+        //     premium: false
         // },
         // {
         //     icao: 'rksi',
         //     level: 'hard',
         //     name: 'Incheon International Airport',
-<<<<<<< HEAD
-        //     premium: false,
-        //     wip: true
-=======
-        //     premium: false
->>>>>>> 39b760db
+        //     premium: false
         // },
         // {
         //     icao: 'saez',
         //     level: 'medium',
         //     name: 'Aeropuerto Internacional Ministro Pistarini',
-<<<<<<< HEAD
-        //     premium: false,
-        //     wip: true
-=======
-        //     premium: false
->>>>>>> 39b760db
+        //     premium: false
         // },
         // {
         //     icao: 'saez',
         //     level: 'easy',
         //     name: 'Aeropuerto Internacional Ministro Pistarini',
-<<<<<<< HEAD
-        //     premium: false,
-        //     wip: false
-=======
-        //     premium: false
->>>>>>> 39b760db
+        //     premium: false
         // },
         // {
         //     icao: 'same',
         //     level: 'medium',
         //     name: 'Aeropuerto Internacional El Plumerillo',
-<<<<<<< HEAD
-        //     premium: false,
-        //     wip: true
-=======
-        //     premium: false
->>>>>>> 39b760db
+        //     premium: false
         // },
         // {
         //     icao: 'sawh',
         //     level: 'beginner',
         //     name: 'Aeropuerto Internacional Malvinas Argentinas',
-<<<<<<< HEAD
-        //     premium: false,
-        //     wip: true
-=======
-        //     premium: false
->>>>>>> 39b760db
+        //     premium: false
         // },
         // {
         //     icao: 'sbgl',
         //     level: 'beginner',
         //     name: 'Aeroporto Internacional Tom Jobim',
-<<<<<<< HEAD
-        //     premium: false,
-        //     wip: true
-=======
-        //     premium: false
->>>>>>> 39b760db
+        //     premium: false
         // },
         // {
         //     icao: 'sbgr',
         //     level: 'beginner',
         //     name: 'Aeroporto Internacional São Paulo-Guarulhos',
-<<<<<<< HEAD
-        //     premium: false,
-        //     wip: true
-=======
-        //     premium: false
->>>>>>> 39b760db
+        //     premium: false
         // },
         // {
         //     icao: 'tjsj',
         //     level: 'easy',
         //     name: 'Luis Muñoz Marín International Airport',
-<<<<<<< HEAD
-        //     premium: false,
-        //     wip: true
-=======
-        //     premium: false
->>>>>>> 39b760db
+        //     premium: false
         // },
         // {
         //     icao: 'tncm',
         //     level: 'easy',
         //     name: 'Princess Juliana International Airport',
-<<<<<<< HEAD
-        //     premium: false,
-        //     wip: true
-=======
-        //     premium: false
->>>>>>> 39b760db
+        //     premium: false
         // },
         // {
         //     icao: 'uudd',
         //     level: 'easy',
         //     name: 'Moscow Domodedovo Airport',
-<<<<<<< HEAD
-        //     premium: false,
-        //     wip: true
-=======
-        //     premium: false
->>>>>>> 39b760db
+        //     premium: false
         // },
         // {
         //     icao: 'vabb',
         //     level: 'hard',
         //     name: 'Chhatrapati Shivaji International Airport',
-<<<<<<< HEAD
-        //     premium: false,
-        //     wip: true
-=======
-        //     premium: false
->>>>>>> 39b760db
+        //     premium: false
         // },
         // {
         //     icao: 'vecc',
         //     level: 'medium',
         //     name: 'Kolkata Netaji Subhas Chandra Bose Int\'l',
-<<<<<<< HEAD
-        //     premium: false,
-        //     wip: true
-=======
-        //     premium: false
->>>>>>> 39b760db
+        //     premium: false
         // },
         // {
         //     icao: 'vobl',
         //     level: 'medium',
         //     name: 'Kempegowda International Airport Bengaluru',
-<<<<<<< HEAD
-        //     premium: false,
-        //     wip: true
-=======
-        //     premium: false
->>>>>>> 39b760db
+        //     premium: false
         // },
         // {
         //     icao: 'vhhh',
         //     level: 'medium',
         //     name: 'Hong Kong Chep Lap Kok International Airport',
-<<<<<<< HEAD
-        //     premium: false,
-        //     wip: true
-=======
-        //     premium: false
->>>>>>> 39b760db
+        //     premium: false
         // },
         // {
         //     icao: 'vidp',
         //     level: 'hard',
         //     name: 'Indira Gandhi International Airport',
-<<<<<<< HEAD
-        //     premium: false,
-        //     wip: true
-=======
-        //     premium: false
->>>>>>> 39b760db
+        //     premium: false
         // },
         // {
         //     icao: 'wiii',
         //     level: 'medium',
         //     name: 'Soekarno-Hatta International Airport',
-<<<<<<< HEAD
-        //     premium: false,
-        //     wip: true
-=======
-        //     premium: false
->>>>>>> 39b760db
+        //     premium: false
         // },
         // {
         //     icao: 'wimm',
         //     level: 'easy',
         //     name: 'Kuala Namu International Airport',
-<<<<<<< HEAD
-        //     premium: false,
-        //     wip: true
-=======
-        //     premium: false
->>>>>>> 39b760db
+        //     premium: false
         // },
         // {
         //     icao: 'wmkp',
         //     level: 'medium',
         //     name: 'Pulau Pinang International Airport',
-<<<<<<< HEAD
-        //     premium: false,
-        //     wip: true
-=======
-        //     premium: false
->>>>>>> 39b760db
+        //     premium: false
         // },
         // {
         //     icao: 'wmkk',
         //     level: 'hard',
         //     name: 'Kuala Lumpur International Airport (KLIA)',
-<<<<<<< HEAD
-        //     premium: false,
-        //     wip: true
-=======
-        //     premium: false
->>>>>>> 39b760db
+        //     premium: false
         // },
         // {
         //     icao: 'wsss',
         //     level: 'hard',
         //     name: 'Singapore Changi International Airport',
-<<<<<<< HEAD
-        //     premium: false,
-        //     wip: true
-=======
-        //     premium: false
->>>>>>> 39b760db
+        //     premium: false
         // },
         // {
         //     icao: 'zspd',
         //     level: 'hard',
         //     name: 'Shanghai Pudong International Airport',
-<<<<<<< HEAD
-        //     premium: false,
-        //     wip: true
-=======
-        //     premium: false
->>>>>>> 39b760db
+        //     premium: false
         }
     ];
 })();