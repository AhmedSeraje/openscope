<<<<<<< HEAD
{
    "icao": "swr",
    "name": "Swiss International Air Lines",
    "callsign": {
        "name": "Swiss",
        "callsignFormats": [
            "####",
            "###@",
            "##@@",
            "##@",
            "###"
        ]
    },
    "fleets": {
        "default": [
            ["A319", 5],
            ["A320", 21],
            ["A321", 9],
            ["A333", 14],
            ["A343", 7],
            ["B77W", 10],
            ["BCS1", 10],
            ["BCS3", 7]
        ],
        "long": [
            ["A333", 14],
            ["A343", 7],
            ["B77W", 10]
        ],
        "short": [
            ["A319", 5],
            ["A320", 21],
            ["A321", 9],
            ["BCS1", 10],
            ["BCS3", 7]
        ]
    }
}
=======
{
    "icao": "swr",
    "name": "Swiss International Air Lines",
    "callsign": {
        "name": "Swiss",
        "callsignFormats": [
            "####"
        ]
    },
    "fleets": {
        "default": [
            ["A319", 5],
            ["A320", 22],
            ["A321", 9],
            ["A332", 14],
            ["A343", 13],
            ["B77W", 4]
        ],
        "long": [
            ["A332", 14],
            ["A343", 13],
            ["B77W", 4]
        ],
        "short": [
            ["A319", 5],
            ["A320", 22],
            ["A321", 9]
        ]
    }
}
>>>>>>> 19a8ab20
<|MERGE_RESOLUTION|>--- conflicted
+++ resolved
@@ -1,71 +1,38 @@
-<<<<<<< HEAD
-{
-    "icao": "swr",
-    "name": "Swiss International Air Lines",
-    "callsign": {
-        "name": "Swiss",
-        "callsignFormats": [
-            "####",
-            "###@",
-            "##@@",
-            "##@",
-            "###"
-        ]
-    },
-    "fleets": {
-        "default": [
-            ["A319", 5],
-            ["A320", 21],
-            ["A321", 9],
-            ["A333", 14],
-            ["A343", 7],
-            ["B77W", 10],
-            ["BCS1", 10],
-            ["BCS3", 7]
-        ],
-        "long": [
-            ["A333", 14],
-            ["A343", 7],
-            ["B77W", 10]
-        ],
-        "short": [
-            ["A319", 5],
-            ["A320", 21],
-            ["A321", 9],
-            ["BCS1", 10],
-            ["BCS3", 7]
-        ]
-    }
-}
-=======
-{
-    "icao": "swr",
-    "name": "Swiss International Air Lines",
-    "callsign": {
-        "name": "Swiss",
-        "callsignFormats": [
-            "####"
-        ]
-    },
-    "fleets": {
-        "default": [
-            ["A319", 5],
-            ["A320", 22],
-            ["A321", 9],
-            ["A332", 14],
-            ["A343", 13],
-            ["B77W", 4]
-        ],
-        "long": [
-            ["A332", 14],
-            ["A343", 13],
-            ["B77W", 4]
-        ],
-        "short": [
-            ["A319", 5],
-            ["A320", 22],
-            ["A321", 9]
-        ]
-    }
-}
->>>>>>> 19a8ab20
+{
+    "icao": "swr",
+    "name": "Swiss International Air Lines",
+    "callsign": {
+        "name": "Swiss",
+        "callsignFormats": [
+            "####",
+            "###@",
+            "##@@",
+            "##@",
+            "###"
+        ]
+    },
+    "fleets": {
+        "default": [
+            ["A319", 5],
+            ["A320", 21],
+            ["A321", 9],
+            ["A333", 14],
+            ["A343", 7],
+            ["B77W", 10],
+            ["BCS1", 10],
+            ["BCS3", 7]
+        ],
+        "long": [
+            ["A333", 14],
+            ["A343", 7],
+            ["B77W", 10]
+        ],
+        "short": [
+            ["A319", 5],
+            ["A320", 21],
+            ["A321", 9],
+            ["BCS1", 10],
+            ["BCS3", 7]
+        ]
+    }
+}