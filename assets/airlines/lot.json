--- conflicted
+++ resolved
@@ -1,11 +1,7 @@
 {
     "icao": "lot",
-    "name": "LOT Polish Airlines",
+    "name": "LOT",
     "callsign": {
-<<<<<<< HEAD
-        "name": "LOT",
-        "length": 3
-=======
         "name": "Lot",
         "callsignFormats": [
             "#",
@@ -13,23 +9,9 @@
             "###",
             "#@@"
         ]
->>>>>>> develop
     },
     "fleets": {
         "default": [
-<<<<<<< HEAD
-            ["B734", 3 ],
-            ["B738", 4 ],
-            ["B38M", 2 ],
-            ["DH8D", 10],
-            ["E170", 6 ],
-            ["E175", 10],
-            ["E195", 6 ],
-            ["CRJ9", 5 ]
-        ],
-        "long": [
-            ["B788", 8 ]
-=======
             ["B734", 3],
             ["B738", 4],
             ["B38M", 4],
@@ -55,7 +37,6 @@
         ],
         "e190": [
             ["E190", 9]
->>>>>>> 39b760db
         ]
     }
 }