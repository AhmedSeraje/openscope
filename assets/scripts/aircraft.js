
var Model=Fiber.extend(function() {
  return {
    init: function(options) {
      if(!options) options={};

      this.name = null;
      this.icao = null;

      this.wake = null;

      this.rate = {
        turn:       0, // radians per second
        ascent:     0, // feet per second
        descent:    0,
        accelerate: 0, // knots per second
        decelerate: 0,
      };

      this.runway = {
        takeoff: 0, // km needed to takeoff
        landing: 0,
      }

      this.speed = {
        min:     0,
        max:     0,
        landing: 0,
        cruise:  0
      };

      this.parse(options);

      if(options.url) this.load(options.url);

    },
    parse: function(data) {
      if(data.name) this.name = data.name;
      if(data.icao) this.icao = data.icao;

      if(data.wake) this.wake = data.wake;

      if(data.rate) {
        this.rate         = data.rate;
        this.rate.ascent  = this.rate.ascent  / 60;
        this.rate.descent = this.rate.descent / 60;
        this.rate.turn    = radians(this.rate.turn);
      }

      if(data.runway) this.runway = data.runway;

      if(data.speed) this.speed = data.speed;
    },
    load: function(url) {
      this.content = new Content({
        type: "json",
        url: url,
        that: this,
        callback: function(status, data) {
          if(status == "ok") {
            this.parse(data);
          }
        }
      });
    },
  };
});

var Aircraft=Fiber.extend(function() {
  return {
    init: function(options) {
      if(!options) options={};
      this.position    = [0, 0];

      this.model       = null;

      this.airline     = "";
      this.callsign    = "";

      this.heading     = 0;
      this.altitude    = 0;
      this.speed       = 0;

      this.trend       = 0;

      this.history     = [];

      this.notice      = false;
      this.warning     = false;
      this.hit         = false;

      this.taxi_next     = false;
      this.taxi_start    = 0;
      this.taxi_delay    = 0;

      this.category    = "arrival"; // or "departure"
      this.mode        = "cruise";  // "apron", "taxi", "waiting", "takeoff", "cruise", or "landing"

      this.requested = {
        heading:  -1,
        turn:     "auto", // "left", "right", or "auto"
        fix:      [],
        hold:     false,
        altitude: 0,
        expedite: false,
        speed:    0,
        runway:   null,
        start_speed: 0
      };

      this.target = {
        heading:  0,
        turn:     "auto",
        altitude: 0,
        expedite: false,
        speed:    0
      };

      this.emergency = {

      };

      this.parse(options);

      this.html = $("<li class='strip'></li>");

      this.html.append("<span class='callsign'>" + this.getCallsign() + "</span>");
      this.html.append("<span class='heading'>" + round(this.heading) + "</span>");
      this.html.append("<span class='altitude'>-</span>");
      this.html.append("<span class='aircraft'>" + this.model.icao + "</span>");
      this.html.append("<span class='speed'>-</span>");

      this.html.find(".aircraft").prop("title", this.model.name);

      if(this.category == "arrival") {
        this.html.addClass("arrival");
        this.html.prop("title", "Scheduled for arrival");
      } else {
        this.html.addClass("departure");
        this.html.prop("title", "Scheduled for departure");
      }

      if(options.message) {
        if(this.category == "arrival") {
          var position = "";
          var distance = round(distance2d([0, 0], this.position) * 0.62);
          position += distance + " mile" + s(distance);
          var angle = Math.atan2(this.position[0], this.position[1]);
          position += " " + radio_compass(compass_direction(angle));
          ui_log(airport_get().radio+" tower, "+airline_get(this.airline).callsign.name+" "+radio(this.callsign)+" in your airspace "+position+", over");
        } else if(this.category == "departure") {
          ui_log(airport_get().radio + ', ' + this.getRadioCallsign() + " request taxi");
        }
      }

      $("#strips").append(this.html);

      this.html.click(this, function(e) {
        input_select(e.data.getCallsign());
      });

    },
    cleanup: function() {
      this.html.remove();
    },
    matchCallsign: function(callsign) {
      callsign = callsign.toLowerCase();
      var this_callsign = this.getCallsign().toLowerCase();
      if(this_callsign.indexOf(callsign) == 0) return true;
      return false;
    },
    getCallsign: function() {
      return (this.getAirline() + this.callsign).toUpperCase();
    },
    getAirline: function() {
      var icao = airline_get(this.airline).icao;
      if(icao) return icao;
      return this.airline.toUpperCase();
    },
    getRadioCallsign: function(condensed) {
      var heavy = "";
      if(this.model.wake == "heavy") heavy = " heavy"
      var callsign = this.callsign;
      if(condensed) {
        var length = 2;
        callsign = callsign.substr(callsign.length - length);
      }
      return airline_get(this.airline).callsign.name + " " + callsign.toUpperCase() + heavy;
    },
    COMMANDS: [
      "turn",
      "heading",

      "altitude",
      "climb",
      "clear",
      "descend",

      "speed",
      "slow",

      "hold",
      "circle",

      "fix",
      "track",
      "direct",

      "takeoff",

      "wait",
      "taxi",

      "land",

      "abort",

      "debug"
    ],
    runCommand: function(command) {
<<<<<<< HEAD
      command = command.toLowerCase();
      var strings  = command.split(" ")
=======
      var strings  = command.toLowerCase().split(" ")
>>>>>>> 39515ca2

      var commands = [];
      var concat   = false;
      var current  = "";
      for(var i=0;i<strings.length;i++) {
        var string = strings[i];
        var is_command = false;
        for(var j=0;j<this.COMMANDS.length;j++) {
          if(this.COMMANDS[j].indexOf(string) == 0) {
            is_command = true;
            break;
          }
        }
        if(!is_command) {
          current += " " + string;
        } else {
          if(current) {
            current = current.substr(1);
            commands[commands.length-1].push(current);
            current = "";
          }
          commands.push([string]);
        }
      }
      if(current && commands.length >= 1) {
        current = current.substr(1);
        commands[commands.length-1].push(current);
        current = "";
      }

      var response = [];
      var response_end = "";

      var deferred = [];

      var DEFERRED_COMMANDS = ["takeoff"];

      for(var i=0;i<commands.length;i+=1) {
        var pair    = commands[i];

        var command = pair[0];
        var data    = "";
        if(pair.length == 2) data = pair[1];

        if(DEFERRED_COMMANDS.indexOf(command) == 0) {
          deferred.push(pair);
          continue;
        }

        var retval  = this.run(command, data);
        if(retval) {
          response.push(retval[1]);
          if(retval[2]) response_end = retval[2];
        }

      }

      for(var i=0;i<deferred.length;i+=1) {
        var pair    = deferred[i];

        var command = pair[0];
        var data    = "";
        if(pair.length == 2) data = pair[1];

        var retval  = this.run(command, data);

        if(retval) {
          response.push(retval[1]);
          if(retval[2]) response_end = retval[2];
        }

      }

      if(commands.length == 0) {
        response     = ["not understood"];
        response_end = "say again";
      }

      if(response.length >= 1) {
        if(response_end) response_end = ", " + response_end;
        ui_log(this.getRadioCallsign() + " " + response.join(", ") + response_end);
      }

      this.updateStrip();

      return true;
    },
    run: function(command, data) {

      if("turn".indexOf(command) == 0)          command = "heading";
      else if("heading".indexOf(command) == 0)  command = "heading";

      else if("altitude".indexOf(command) == 0) command = "altitude";
      else if("climb".indexOf(command) == 0)    command = "altitude";
      else if("clear".indexOf(command) == 0)    command = "altitude";
      else if("descend".indexOf(command) == 0)  command = "altitude";

      else if("slow".indexOf(command) == 0)     command = "speed";
      else if("speed".indexOf(command) == 0)    command = "speed";

      else if("hold".indexOf(command) == 0)     command = "hold";
      else if("circle".indexOf(command) == 0)   command = "hold";

      else if("wait".indexOf(command) == 0)     command = "wait";
      else if("taxi".indexOf(command) == 0)     command = "wait";

      else if("takeoff".indexOf(command) == 0)  command = "takeoff";

      else if("land".indexOf(command) == 0)     command = "land";

      else if("fix".indexOf(command) == 0)      command = "fix";
      else if("track".indexOf(command) == 0)    command = "fix";
      else if("direct".indexOf(command) == 0)   command = "fix";

      else if("abort".indexOf(command) == 0)    command = "abort";

      else if("debug".indexOf(command) == 0)    command = "debug";

      else return ["fail", "not understood", "say again"];

      if(command == "heading")
        return this.runHeading(data);
      else if(command == "altitude")
        return this.runAltitude(data);
      else if(command == "speed")
        return this.runSpeed(data);
      else if(command == "hold")
        return this.runHold(data);
      else if(command == "fix")
        return this.runFix(data);
      else if(command == "wait")
        return this.runWait(data);
      else if(command == "takeoff")
        return this.runTakeoff(data);
      else if(command == "land")
        return this.runLanding(data);
      else if(command == "abort")
        return this.runAbort(data);
      else if(command == "debug")
        return this.runDebug(data);

    },
    runHeading: function(data) {
      var split     = data.split(" ");

      var heading   = parseInt(split[0]);
      var direction = "auto";

      if(split.length == 0) return ["fail", "heading not understood", "say again"];

      if(split.length >= 2) {
        direction = split[0];
        heading = parseInt(split[1]);
      }

      if(isNaN(heading)) return ["fail", "heading not understood", "say again"];

      if(this.mode == "landing")
        this.cancelLanding();
      this.cancelFix();

      this.requested.heading = radians(heading);
      this.requested.turn    = direction;
      this.requested.hold    = false;

      if(direction == "auto") direction  = "";
      else                    direction += " ";

      if(this.isTakeoff())
        return ['ok', 'after departure, turn ' + direction + 'heading ' + heading_to_string(this.requested.heading), ''];

      return ['ok', 'turn ' + direction + 'heading ' + heading_to_string(this.requested.heading), ''];
    },
    runAltitude: function(data) {
      var split     = data.split(" ");

      var altitude = parseInt(split[0]);
      var expedite = false;

      data = split[0];

      function isExpedite(s) {
        if((s.length >= 1 && "expedite".indexOf(s) == 0) || s == "x") return true;
        return false;
      }

      if(split.length >= 2 && isExpedite(split[1])) {
        expedite = true;
      }

      if(isNaN(altitude)) {
        if(isExpedite(split[0])) {
          this.requested.expedite = true;
          if(this.isTakeoff())
            return ['ok', 'after departure, ' + radio_trend('altitude', this.altitude, this.requested.altitude) + " " + this.requested.altitude + ' expedite'];

          return ['ok', radio_trend('altitude', this.altitude, this.requested.altitude) + " " + this.requested.altitude + ' expedite'];
        }
        return ["fail", "altitude not understood", "say again"];
      }

      if(this.mode == "landing")
        this.cancelLanding();

      var factor = 1;
      if(data.length <= 2) factor = 1000;

      this.requested.altitude = clamp(1000, altitude * factor, 10000);
      this.requested.expedite = expedite;

      if(expedite) expedite = " expedite";
      else         expedite = "";

      if(this.isTakeoff())
        return ['ok', 'after departure, ' + radio_trend('altitude', this.altitude, this.requested.altitude) + ' ' + this.requested.altitude + expedite];

      return ['ok', radio_trend('altitude', this.altitude, this.requested.altitude) + ' ' + this.requested.altitude + expedite];
    },
    runSpeed: function(data) {
      var speed = parseInt(data);

      if(isNaN(speed)) return ["fail", "speed not understood", "say again"];

//      if(this.mode == "landing")
//        this.cancelLanding();

      this.requested.speed = clamp(this.model.speed.min, speed, this.model.speed.max);

      return ["ok", radio_trend("speed", this.speed, this.requested.speed) + " " + this.requested.speed + " knots"];

    },
    runHold: function(data) {
      if("left".indexOf(data) == 0 && data.length >= 1) this.requested.turn = "left";
      else if("right".indexOf(data) == 0 && data.length >= 1) this.requested.turn = "right";
      else return ["fail", "hold direction not understood", "say again"];

      this.requested.hold = true;

      this.cancelFix();
      this.cancelLanding();

      return ["ok", "circling towards the " + this.requested.turn + " at " + this.requested.altitude + " feet"];
    },
    runFix: function(data) {
      this.cancelLanding();

      data = data.split(/\s+/);
      console.log(data);

      for(var i=0;i<data.length;i++) {
        var fix = airport_get().getFix(data[i]);

        if(!fix) {
          return ["fail", "no fix found with name of " + data[i].toUpperCase(), "say again"];
        }

        this.requested.fix.push(data[i].toUpperCase());

      }

      return ["ok", "navigate to " + this.requested.fix.join(', ')];
    },
    runWait: function(data) {
      if(this.category != "departure") return ["fail", "inbound"];

      if(this.mode == "taxi") return ["fail", "already taxiing to " + radio_runway(this.requested.runway), "over"];

      if(this.mode == "waiting") return ["fail", "already waiting"];

      if(this.mode != "apron") return ["fail", "wrong mode"];

      if(data) {
        if(!airport_get().getRunway(data.toUpperCase())) return ["fail", "no runway " + data.toUpperCase()];
        this.selectRunway(data);
      }

      var runway = airport_get().getRunway(this.requested.runway);

      runway.addQueue(this, this.requested.runway);

      this.mode = "taxi";
      this.taxi_start = game_time();

      return ["ok", "taxi to and hold at runway " + radio_runway(this.requested.runway)];
    },
    runTakeoff: function(data) {
      if(this.category != "departure") return ["fail", "inbound", "over"];

      if(!this.isLanded()) return ["fail", "already airborne", "over"];
      if(this.mode =="apron") return ["fail", "no runway selected. taxi first", "over"];
      if(this.mode != "waiting") return ["fail", "taxi to runway " + radio_runway(this.requested.runway) + " not yet complete", "over"];

      if(this.requested.altitude <= 0) return ["fail", "no altitude clearance assigned", "over"];

      var runway = airport_get().getRunway(this.requested.runway);

      if(runway.removeQueue(this, this.requested.runway)) {
        this.mode = "takeoff";
        var wind_score = -Math.min(this.getWind(), 0)
        prop.game.score.windy_takeoff += wind_score;
        if(wind_score)
          ui_log(true, this.getCallsign() + ' taking off with a tailwind');
        if(this.requested.heading == -1)
          this.requested.heading = runway.getAngle(this.requested.runway) + Math.PI;
        return ["ok", "cleared for takeoff", ""];
      } else {
        var waiting = runway.isWaiting(this, this.requested.runway);
        return ["fail", "number "+waiting+" behind "+runway.waiting[runway.getEnd(this.requested.runway)][waiting+1].getRadioCallsign(), ""];
      }

    },
    runLanding: function(data) {
      var runway = airport_get().getRunway(data);

      if(!runway) {
        if(!data) return ["fail", "runway not understood", "say again"];
        else      return ["fail", "no runway " + radio_runway(data), "say again"];
      }

      if(this.requested.runway == data.toUpperCase()) {
        return ["fail", "already landing on runway " + radio_runway(data), "over"];
      }

      this.requested.runway = data.toUpperCase();
      this.requested.turn   = "auto";
      this.requested.hold   = false;
      this.requested.speed  = -1;

      this.requested.start_speed = this.speed;

      this.cancelFix();

      return ["ok", "land runway " + radio_runway(data) + " at " + airport_get().radio];

    },
    runAbort: function(data) {
      if(this.requested.fix.length > 0) {
        this.cancelFix();
        return ["ok", "maintain heading " + heading_to_string(this.requested.heading) + " at " + this.requested.altitude + " feet", ""];
      } else if(this.requested.runway) {
        if(this.category == "departure") {
          var runway = airport_get().getRunway(this.requested.runway);
          var waiting = runway.isWaiting(this, this.requested.runway);
          if(this.mode == "taxi" && waiting != 0) {
            this.mode = "apron";
            this.taxi_start = 0;
            console.log("aborted taxi to runway");
            ui_log(true, this.getCallsign() + " aborted taxi to runway");
            prop.game.score.abort.taxi += 1;
            return ["ok", "taxi back to terminal"];
          } else {
            return ["fail", "cannot taxi back to terminal", "over"];
          }
        } else {
          this.cancelLanding();
          this.requested.altitude = Math.max(2000, round((this.altitude / 1000)) * 1000);
          return ["ok", "go around, hold heading " + heading_to_string(this.requested.heading) + " at " + this.requested.altitude + " feet", ""];
        }
      } else {
        return ["fail", "nothing to abort", "over"];
      }
    },
    runDebug: function(data) {

      if(data == "log") {
        window.aircraft = this;
        return ["ok", "in the console, look at the variable &lsquo;aircraft&rsquo;", "over"];
      }

    },
    cancelFix: function() {
      if(this.requested.fix.length > 0) {
        this.requested.fix = []
        this.requested.heading = round(this.heading);
        this.updateStrip();
        return true;
      }
      return false;
    },
    cancelLanding: function() {
      if(this.requested.runway && (this.mode == "landing" || this.mode == "cruise")) {
        var runway = airport_get().getRunway(this.requested.runway);
        if(this.mode == "landing")
          this.requested.heading = runway.getAngle(this.requested.runway) + Math.PI;

        if(distance2d(runway.position, this.position) < 10) {
          console.log("aborted landing");
          ui_log(true, this.getCallsign() + " aborted landing");
          prop.game.score.abort.landing += 1;
        }

        this.requested.runway  = null;
        this.mode = "cruise";
        this.updateStrip();
        return true;
      }
      return false;
    },
    parse: function(data) {
      if(data.position) this.position = data.position;

      if(data.model) this.model = data.model;

      if(data.airline)  this.airline = data.airline;
      if(data.callsign) this.callsign = data.callsign;

      if(data.category) this.category = data.category;

      if(!data.speed) data.speed = this.model.speed.cruise;

      if(data.heading)  this.heading = data.heading;
      if(data.altitude) this.altitude = data.altitude;
      if(data.speed)    this.speed = data.speed;

      if(data.heading)  this.requested.heading = data.heading;
      if(data.altitude) this.requested.altitude = data.altitude;
      if(data.speed)    this.requested.speed = data.speed;
      else              this.requested.speed = this.model.speed.cruise;

      if(this.category == "departure" && this.isLanded()) {
        this.speed = 0;
        this.mode = "apron";
      }

    },
    complete: function(data) {
      if(this.category == "departure" && this.isLanded()) {
        this.selectRunway();
      }
      this.updateStrip();
    },
    selectRunway: function(runway) {
      if(!runway) {
        this.requested.runway = airport_get().selectRunway(this.model.runway.takeoff).toUpperCase();
        if(!this.requested.runway) return;
      } else {
        this.requested.runway = runway.toUpperCase();
      }
      this.taxi_delay = airport_get().getRunway(this.requested.runway).taxiDelay(this.requested.runway);
      this.updateStrip();
    },
    pushHistory: function() {
      this.history.push([this.position[0], this.position[1]]);
      if(this.history.length > 10) {
        this.history.splice(0, this.history.length-10);
      }
    },
    moveForward: function() {
      this.mode = "taxi";
      this.taxi_next  = true;
      this.taxi_delay = 60;
      this.taxi_start = game_time();
    },
    isLanded: function() {
      if(this.altitude < 5) return true;
    },
    isStopped: function() {
      if(this.isLanded() && this.speed < 5) return true;
    },
    isTaxiing: function() {
      if(this.mode == "apron"   ||
         this.mode == "taxi"    ||
         this.mode == "waiting") {
        return true;
      }
      return false;
    },
    isTakeoff: function() {
      if(this.isTaxiing() ||
         this.mode == "takeoff") {
        return true;
      }
      return false;
    },
    isVisible: function() {
      if(this.mode == "landing" || this.mode == "cruise") return true;
      if(!this.requested.runway) return false;
      var runway = airport_get().getRunway(this.requested.runway);
      var waiting = runway.isWaiting(this, this.requested.runway);
      if(this.isTaxiing()) {
        if(this.mode == "waiting" && waiting == 0)
          return true;
        return false;
      }
      return true;
    },
    getWind: function() {
      if(!this.requested.runway) return 0;
      var airport = airport_get();
      var wind    = airport.wind;
      var runway  = airport.getRunway(this.requested.runway);

      var angle   =  abs(angle_offset(runway.getAngle(this.requested.runway), wind.angle));
      var head    =  crange(0, angle, Math.PI, -1, 1);

      angle       =  abs(angle_offset(runway.getAngle(this.requested.runway) - Math.PI/2, wind.angle));
      var cross   = -abs(crange(0, angle, Math.PI, 1, -1)) * 1.5;
      return (cross + head) * wind.speed;
    },
    updateTarget: function() {
      var airport = airport_get();
      var runway  = null;

      var offset = null;

      var offset_angle = null;

      var glideslope_altitude = null;
      var glideslope_window   = null;

      var angle = null;

      if(this.requested.altitude > 0) this.requested.altitude = Math.max(1000, this.requested.altitude);

      if(this.requested.runway) {
        if((this.mode == "landing" || this.mode == "cruise") && this.category == "arrival") {
          airport = airport_get();
          runway  = airport.getRunway(this.requested.runway);

          offset = runway.getOffset(this.position, this.requested.runway, true);

          offset_angle = Math.atan2(offset[0], offset[1]);

          this.offset_angle = offset_angle;

          angle = runway.getAngle(this.requested.runway) + Math.PI;

          var landing_zone_offset = crange(1, runway.length, 5, 0.1, 0.5);

          glideslope_altitude = clamp(0, runway.getGlideslopeAltitude(offset[1] + landing_zone_offset, this.requested.runway), this.altitude);
          glideslope_window   = abs(runway.getGlideslopeAltitude(offset[1] + landing_zone_offset, this.requested.runway, radians(1)));

          if((abs(this.altitude - glideslope_altitude) < glideslope_window) && (abs(offset_angle) < radians(30))) {
            var m = false;
            if(this.mode != "landing") m=true;
            this.mode = "landing";
            if(m) {
              this.updateStrip();
              this.requested.turn = "auto";
            }
          } else if(this.altitude < 300 && this.mode == "landing") {
            this.mode = "landing";
          } else {
            if(this.mode == "landing") {
              this.updateStrip();
              this.cancelLanding();
              ui_log(this.getRadioCallsign() + " aborting landing, lost ILS");
              if(distance2d(runway.position, this.position) < 10) {
                console.log("aborted landing after ILS lost");
                prop.game.score.abort.landing += 1;
              }
            }
          }
        }
      } else if(this.mode == "landing" || this.mode == "cruise") {
        if(this.mode != "cruise") this.updateStrip();
        this.mode = "cruise";
      }

      if(this.mode == "landing") {

        if(offset[1] > 0.01) {
          var xoffset = crange(0.7, this.model.rate.turn, 5, 7, 1);
          xoffset    *= crange(this.model.speed.landing, this.speed, this.model.speed.cruise, 0.7, 1);
          this.target.heading = crange(-xoffset, offset[0], xoffset, radians(45), -radians(45)) + angle;
        } else {
          this.target.heading = angle;
        }

        var s = this.target.speed;

        this.target.altitude     = glideslope_altitude;
        if(this.requested.speed > 0) this.requested.start_speed = this.requested.speed;
        this.target.speed        = crange(3, offset[1], 10, this.model.speed.landing, this.requested.start_speed);

        if(this.altitude < 10) {
          if(s > 10) {
            prop.game.score.windy_landing += -Math.min(this.getWind(), 0);
          }
          this.target.speed = 0;
        }
      }
      var was_taxi = false;
      if(this.mode == "taxi") {
        var elapsed = game_time() - this.taxi_start;
        if(elapsed > this.taxi_delay) {
          this.mode = "waiting";
          was_taxi = true;
          this.updateStrip();
        }
      }
      if(this.mode == "waiting") {
        var runway = airport_get().getRunway(this.requested.runway);
        var position = runway.getPosition(this.requested.runway);

        this.position[0] = position[0];
        this.position[1] = position[1];

        this.heading     = runway.angle;
        if(runway.getEnd(this.requested.runway) == 1) this.heading += Math.PI;

        if(runway.isWaiting(this, this.requested.runway) == 0 && was_taxi == true) {
          ui_log(this.getRadioCallsign(), "ready for takeoff runway "+radio_runway(this.requested.runway));
          this.updateStrip();
        }
      }
      if(this.mode == "cruise") {
        this.target.heading = this.requested.heading;
        this.target.turn = this.requested.turn;

        this.target.altitude = this.requested.altitude;
        this.target.expedite = this.requested.expedite;

        this.target.speed = this.requested.speed;
        this.target.speed = clamp(this.model.speed.min, this.target.speed, this.model.speed.max);

        this.target.altitude = Math.max(1000, this.target.altitude);

        if(this.speed < this.model.speed.min) this.target.altitude = 0;
      }
      if(this.requested.hold) {
        if(this.requested.turn == "right") {
          this.target.heading = this.heading + Math.PI/4;
        } else if(this.requested.turn == "left") {
          this.target.heading = this.heading - Math.PI/4;
        }
      }
      if(this.requested.fix.length > 0) {
        var fix = airport_get().getFix(this.requested.fix[0]);
        var a = this.position[0] - fix[0];
        var b = this.position[1] - fix[1];
        if(distance2d(this.position, fix) < 0.5) {
//          ui_log(this.getRadioCallsign() + " passed over " + this.requested.fix.toUpperCase() + ", will maintain heading " + heading_to_string(this.requested.heading) + " at " + this.requested.altitude + " feet");
          if(this.requested.fix.length > 1)
            this.requested.fix.splice(0, 1);
          else
            this.cancelFix();
          this.updateStrip();
        } else {
          this.target.heading = Math.atan2(a, b) - Math.PI;
        }
      }
      if(this.mode == "takeoff") {
        var runway = airport_get().getRunway(this.requested.runway);

        this.target.heading = runway.getAngle(this.requested.runway) + Math.PI;

        if(this.speed < this.model.speed.min) {
          this.target.altitude = 0;
          this.altitude = 0;
        } else {
          this.target.altitude = this.requested.altitude;
        }

        this.target.speed = this.model.speed.cruise;

        if(this.altitude > 200 && this.target.speed > this.model.speed.min) {
          this.mode = "cruise";
          this.requested.runway = null;
          this.updateStrip();
        }
      }
    },
    updatePhysics: function() {
      if(this.isTaxiing()) return;
      if(this.hit) {
        this.altitude -= 90 * game_delta(); // 90fps fall rate?...
        this.speed    *= 0.99;
        return;
      } else {

        // TURNING

        if(this.altitude > 10) {
          var turn_amount = this.model.rate.turn * game_delta();
          var offset = angle_offset(this.target.heading, this.heading);
          if(abs(offset) < turn_amount) {
            this.heading = this.target.heading;
          } else if((offset < 0 && this.target.turn == "auto") || this.target.turn == "left") {
            this.heading -= turn_amount;
          } else if((offset > 0 && this.target.turn == "auto") || this.target.turn == "right") {
            this.heading += turn_amount;
          }
        }

        // ALTITUDE

        var distance = null;
        var expedite_factor = 1.7;
        this.trend = 0;
        if(this.target.altitude < this.altitude - 0.02) {
          distance = -this.model.rate.descent * game_delta() / expedite_factor;
          if(this.mode == "landing") distance *= 3;
          this.trend -= 1;
        } else if(this.target.altitude > this.altitude + 0.02) {
          distance =  this.model.rate.ascent  * game_delta() / expedite_factor;
          if(this.mode == "landing") distance *= 1.5;
          this.trend = 1;
        }
        if(distance) {
          if(this.target.expedite) distance *= expedite_factor;
          var offset = this.altitude - this.target.altitude;

          if(abs(offset) < abs(distance)) this.altitude = this.target.altitude;
          else this.altitude += distance;
        }

        if(this.isLanded()) this.trend = 0;

        // SPEED

        var difference = null;
        if(this.target.speed < this.speed - 0.01) {
          difference = -this.model.rate.decelerate * game_delta() / 2;
          if(this.isLanded()) difference *= 3.5;
        } else if(this.target.speed > this.speed + 0.01) {
          difference  = this.model.rate.accelerate * game_delta() / 2;
          difference *= crange(0, this.speed, this.model.speed.min, 2, 1);
        }
        if(difference) {
          var offset = this.speed - this.target.speed;

          if(abs(offset) < abs(difference)) this.speed = this.target.speed;
          else this.speed += difference;
        }
      }

      if(!this.position) return;
      var angle = this.heading;
      this.position[0] += (sin(angle) * (this.speed * 0.000514)) * game_delta();
      this.position[1] += (cos(angle) * (this.speed * 0.000514)) * game_delta();

      var wind_drift = [0, 0];

      this.position[0] += (sin(angle) * (this.speed * 0.000514)) * game_delta();
      this.position[1] += (cos(angle) * (this.speed * 0.000514)) * game_delta();
    },
    updateWarning: function() {
      if(this.isTaxiing()) return;
      var notice  = false;
      var warning = false;
      var hit     = false;
      for(var i=0;i<prop.aircraft.list.length;i++) {
        var other = prop.aircraft.list[i];
        if(this == other) continue;

        var other_land = other.isLanded()  || other.altitude < 990;
        var this_land  = this.isLanded()   || this.altitude < 990;

        if((!other_land && !this_land)) {
          if((distance2d(this.position, other.position) < 5.5) &&     // closer than ~4 miles
             (abs(this.altitude - other.altitude) < 1500)) {          // less than 1.5k feet
            notice = true;
          }
          if((distance2d(this.position, other.position) < 4.8) &&     // closer than 3 miles
             (abs(this.altitude - other.altitude) < 990)) {           // less than 1k feet
            warning = true;
          }
        } else {
          var airport = airport_get();
          if((airport.getRunway(other.requested.runway) === airport.getRunway(this.requested.runway)) &&     // on the same runway
             (distance2d(this.position, other.position) < 10) &&      // closer than 10km
             (abs(angle_offset(this.heading, other.heading)) > 10)) { // different directions
            if(!this.warning) {
              console.log("too close to another aircraft");
              ui_log(true, this.getCallsign() + " is too close to " + other.getCallsign());
              prop.game.score.warning += 1;
            }
            warning = true;
          }
        }
        if((distance2d(this.position, other.position) < 0.05) &&      // closer than 50 meters
           (abs(this.altitude - other.altitude) < 50) &&
           (other.isVisible() && this.isVisible())) {
          if(!this.hit) {
            console.log("hit another aircraft");
            ui_log(true, this.getCallsign() + " hit " + other.getCallsign());
            prop.game.score.hit += 1;
          }
          hit = true;
        }
      }

      this.notice  = notice;
      this.warning = warning;
      this.hit     = hit;
    },
    updateStrip: function() {
      var heading  = this.html.find(".heading");
      var altitude = this.html.find(".altitude");
      var speed    = this.html.find(".speed");

      heading.removeClass("runway hold waiting taxi");
      altitude.removeClass("runway hold");
      speed.removeClass("runway");

      var title = "";

      if(this.requested.runway) {
        heading.addClass("runway");
        heading.text(this.requested.runway);

        speed.text(this.requested.speed);

        if(this.category == "arrival") {
          if(this.mode == "landing") {
            altitude.text("ILS locked");
            altitude.addClass("runway");

            speed.text("-");
            speed.addClass("runway");
          } else {
            altitude.text("no ILS");
            altitude.addClass("hold");
          }
        } else {
          if(this.mode == "apron") {
            heading.text("apron");

            altitude.text("ready");
            altitude.addClass("runway");

            speed.text("-");
            speed.addClass("runway");
          } else if(this.mode == "taxi") {
            altitude.text("taxi");
            altitude.addClass("runway");

            if(this.taxi_next) {
              altitude.text("waiting");
            }

            speed.text("-");
            speed.addClass("runway");
          } else if(this.mode == "waiting") {
            altitude.text("waiting");
            altitude.addClass("runway");

            speed.text("-");
            speed.addClass("runway");
          } else if(this.mode == "takeoff") {
            altitude.text(this.requested.altitude);

            speed.text(this.requested.speed);
          }
        }
      } else {
        heading.text(heading_to_string(this.requested.heading));
        altitude.text(this.requested.altitude);
        speed.text(this.requested.speed);
      }

      if(this.requested.fix.length > 0) {
        heading.text(this.requested.fix[0]);
        heading.addClass("hold");
      } else if(this.requested.hold) {
        heading.text("hold "+this.requested.turn);
        heading.addClass("hold");
      }

      heading.prop("title",  title);
      altitude.prop("title", title);
      speed.prop("title", title);

    },
    update: function(p) {
      this.updateTarget();
      this.updatePhysics();
    }
  };
});

function aircraft_init_pre() {
  prop.aircraft = {};
  prop.aircraft.models = {};
  prop.aircraft.callsigns = [];
  prop.aircraft.list = [];
  prop.aircraft.current  = null;
}

function aircraft_init() {
  // CESSNA
  aircraft_load("c208");

  aircraft_load("c337");

  aircraft_load("c510");

  aircraft_load("c550");

  aircraft_load("c750");

  // AIRBUS
  aircraft_load("a318");
  aircraft_load("a319");
  aircraft_load("a320");
  aircraft_load("a321");

  aircraft_load("a380");

  // BOEING
  aircraft_load("b734");
  aircraft_load("b737");
  aircraft_load("b738");
  aircraft_load("b739");

  aircraft_load("b744");

  aircraft_load("b752");
  aircraft_load("b753");

  aircraft_load("b763");
  aircraft_load("b764");

  aircraft_load("b772");
  aircraft_load("b77e");
  aircraft_load("b77w");
  aircraft_load("b788");

  // CONCORDE...
  aircraft_load("conc");
}

function aircraft_generate_callsign(airline) {
  var callsign_length = airline_get(airline).callsign.length;
  var alpha           = airline_get(airline).callsign.alpha;
  var callsign        = "";

  var list = "0123456789";

  callsign += choose(list.substr(1));
  if(alpha) {
    for(var i=0;i<callsign_length - 3;i++) callsign += choose(list)
    list = "abcdefghijklmnopqrstuvwxyz";
    for(var i=0;i<2;i++) callsign += choose(list)
  } else {
    for(var i=0;i<callsign_length - 1;i++) callsign += choose(list)
  }
  return callsign;
}

function aircraft_callsign_new(airline) {
  var hit = false;
  while(true) {
    var callsign = aircraft_generate_callsign(airline);
    hit=false;
    for(var i=0;i<prop.aircraft.callsigns.length;i++) {
      if(prop.aircraft.callsigns[i] == callsign) {
        callsign = aircraft_callsign_new(airline);
        hit=true;
        break;
      }
    }
    if(!hit) break;
  }
  prop.aircraft.callsigns.push(callsign);
  return callsign;
}

function aircraft_new(options) {
  if(!options.callsign) options.callsign = aircraft_callsign_new(options.airline);

  if(!options.icao) {
    options.icao = airline_get_aircraft(options.airline);
  }
  var icao = options.icao.toLowerCase();

  options.model = prop.aircraft.models[icao];

  var aircraft = new Aircraft(options);

  aircraft.complete();

  prop.aircraft.list.push(aircraft);

  console.log("adding " + options.category + " aircraft, callsign " + aircraft.getCallsign());
}

function aircraft_load(icao) {
  icao = icao.toLowerCase();
  var model = new Model({icao: icao, url: "assets/aircraft/"+icao+".json"});
  aircraft_add(model);
  return model;
}

function aircraft_get_nearest(position) {
  var nearest  = null;
  var distance = Infinity;
  for(var i=0;i<prop.aircraft.list.length;i++) {
    var d = distance2d(prop.aircraft.list[i].position, position);
    if(d < distance && prop.aircraft.list[i].isVisible() && !prop.aircraft.list[i].hit) {
      distance = d;
      nearest = i;
    }
  }
  return [prop.aircraft.list[nearest], distance];
}

function aircraft_add(model) {
  prop.aircraft.models[model.icao.toLowerCase()] = model;
}

function aircraft_visible(aircraft, factor) {
  if(!factor) factor=1;
  var size = 100 * factor;
  if(((aircraft.position[0] < -size || aircraft.position[0] > size)) ||
     ((aircraft.position[1] < -size || aircraft.position[1] > size))) {
    return false;
  }
  return true;
}

function aircraft_remove_all() {
  for(var i=0;i<prop.aircraft.list.length;i++) {
    prop.aircraft.list[i].cleanup();
  }
  prop.aircraft.list = [];
}

function aircraft_update() {
  for(var i=0;i<prop.aircraft.list.length;i++) {
    prop.aircraft.list[i].update();
  }
  for(var i=0;i<prop.aircraft.list.length;i++) {
    prop.aircraft.list[i].updateWarning();
  }
  for(var i=prop.aircraft.list.length-1;i>=0;i--) {
    var remove = false;
    var aircraft = prop.aircraft.list[i];
    if(!aircraft_visible(aircraft) && aircraft.category == "departure") {
      ui_log(aircraft.getRadioCallsign() + " leaving radar coverage");
      prop.game.score.departure += 1;
      console.log("departing aircraft no longer visible");
      remove = true;
    }
    if(!aircraft_visible(aircraft, 3) && aircraft.category == "arrival") {
      ui_log(aircraft.getRadioCallsign() + " leaving radar coverage");
      prop.game.score.failed_arrival += 1;
      console.log("arriving aircraft no longer visible. YU FAIL");
      remove = true;
    }
    if(aircraft.isStopped() && aircraft.category == "arrival") {
      ui_log(aircraft.getRadioCallsign() + " switching to ground, good day");
      prop.game.score.arrival += 1;
      console.log("arriving aircraft no longer moving");
      remove = true;
    }
    if(aircraft.hit && aircraft.isLanded()) {
      ui_log("Lost radar contact with "+aircraft.getCallsign());
      console.log("aircraft hit and on the ground");
      remove = true;
    }
    if(remove) {
      aircraft.cleanup();
      prop.aircraft.list.splice(i, 1);
      i-=1;
    }
  }
}<|MERGE_RESOLUTION|>--- conflicted
+++ resolved
@@ -218,12 +218,7 @@
       "debug"
     ],
     runCommand: function(command) {
-<<<<<<< HEAD
-      command = command.toLowerCase();
-      var strings  = command.split(" ")
-=======
       var strings  = command.toLowerCase().split(" ")
->>>>>>> 39515ca2
 
       var commands = [];
       var concat   = false;
