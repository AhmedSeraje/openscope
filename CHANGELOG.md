## 5.8.0 (January 1, 2018)
---
### New Features





### Bugfixes





### Enhancements & Refactors





## 5.7.0 (December 1, 2017)
---
### Bugfixes
- Add empty video maps to WIP airports to keep them from crashing [#831](https://github.com/openscope/openscope/issues/831)

### Enhancements & Refactors
- Add restricted and prohibited areas to KSEA [#823](https://github.com/openscope/openscope/issues/823)
- Updates KSTL to AIRAC 1712 [#825](https://github.com/openscope/openscope/issues/825)
- Updates KDTW to AIRAC 1712 [#821](https://github.com/openscope/openscope/issues/821)
- Updates EDDH (Hamburg Airport, Germnay) [#829](https://github.com/openscope/openscope/issues/829)
- Updates documentation on airport format [#833](https://github.com/openscope/openscope/issues/833)
- Updates KLAS (McCarran International Airport, NV) [#485](https://github.com/openscope/openscope/issues/485)
- Removed Monarch Airlines and Airberlin [#801](https://github.com/openscope/openscope/issues/801) and [#802](https://github.com/openscope/openscope/issues/802)


## 5.6.1 (November 1, 2017)
---
### Hotfix
- Fix severe canvas bug for airports with runways that don't draw extended centerlines [#814](https://github.com/openscope/openscope/issues/814)


## 5.6.0 (November 1, 2017)
---
### New Features
- Add Tampa Intl. (KTPA) [#647](https://github.com/openscope/openscope/issues/647)
- Add Theodore Francis Green Memorial State Airport (Providence, US) [#107](https://github.com/openscope/openscope/issues/107)
- New Airport: KDTW (Detroit Metropolitan Wayne County Airport, MI) [#559](https://github.com/openscope/openscope/issues/559)
- Splits canvas into STATIC and DYNAMIC canvases, only drawing updates when there are updates to draw. [#236](https://github.com/openscope/openscope/issues/236)
    - Moves CanvasController arrow functions to bound class methods

### Bugfixes
- Fix bug where aircraft cleared twice for ILS won't join glideslope [#667](https://github.com/openscope/openscope/issues/667)
- Fix bug of aircraft descending via STAR to '0' altitude [#567](https://github.com/openscope/openscope/issues/567)
- `sid` command no longer sets the aircraft's destination property [#787](https://github.com/openscope/openscope/issues/787)
- Ensure aircraft future path is drawn only when directed by settings menu [#812](https://github.com/openscope/openscope/issues/812)

### Enhancements & Refactors
- Deprecated the `rate` command [#755](https://github.com/openscope/openscope/issues/755)
- Add git strategy flow chart to documentation [#80](https://github.com/openscope/openscope/issues/80)
- Force arrivals with non-altitude-restricted STARs/routes descend at least to ceiling of controlled airspace [#662](https://github.com/openscope/openscope/issues/662)
- Consolidate GameController timing elements into TimeKeeper [#725](https://github.com/openscope/openscope/issues/725)
- Fix links in airport guide documentation [#764](https://github.com/openscope/openscope/issues/764)
- Fix mistake in version number [#768](https://github.com/openscope/openscope/issues/768)
- Minor renaming of holding related methods in FMS [#768](https://github.com/openscope/openscope/issues/768)
- Updates KSFO (San Francisco International Airport, CA) [#427](https://github.com/openscope/openscope/issues/427)
- Updates KABQ to AIRAC 1711 [#773](https://github.com/openscope/openscope/issues/773)
- Updates KSEA to AIRAC 1711 [#775](https://github.com/openscope/openscope/issues/775)
- Updates KSTL to AIRAC 1711 [#777](https://github.com/openscope/openscope/issues/777)
- Updates KBOS to AIRAC 1711 [#780](https://github.com/openscope/openscope/issues/780)
- Adds `CanvasStageModel` class and abstracts canvas dimensions, pan, zoom, and unit translation methods to this new singleton [#726](https://github.com/openscope/openscope/issues/726)
- Updates KPDX (Portland International Airport, OR) [#650](https://github.com/openscope/openscope/issues/650)
- Adds useful error message and tests for case when airport file has procedure with improperly defined `draw` segment [#791](https://github.com/openscope/openscope/issues/791)


## 5.5.1 (October 1, 2017)
---
### Hotfix
- Checks if the airport in localStorage exists before loading it [#709](https://github.com/openscope/openscope/issues/709) and [#744](https://github.com/openscope/openscope/issues/744)
- Updates `.eslint` rules to ignore unused `event` and `error` parameters. [#710](https://github.com/openscope/openscope/issues/710) and [#744](https://github.com/openscope/openscope/issues/744)


## 5.5.0 (October 1, 2017)
---
### New Features
- Add `sa`, `saa`, `sh`, `sah`, `ss`, `sas` commands [#641](https://github.com/openscope/openscope/issues/641)
- Add toggleable scope command bar, and lays foundation for the Scope, its commands, and its collections of radar targets. [#14](https://github.com/openscope/openscope/issues/14)
- The mouse button to drag the radar screen is now right click [#564](https://github.com/openscope/openscope/issues/564)
<<<<<<< HEAD
- Added Ottawa Macdonald–Cartier International Airport (Canada) [#108](https://github.com/openscope/openscope/issues/108)


=======
- Adds Ted Stevens Anchorage Intl. (PANC) [#637](https://github.com/openscope/openscope/issues/637)
>>>>>>> 91316e14

### Bugfixes
- Fix SID Names at MDSD following the screen centre [#683](https://github.com/openscope/openscope/issues/683)
- Fix the command bar displaying a '?' when the up or down arrow is pressed [#685](https://github.com/openscope/openscope/issues/685)
- Extends departing spawnPatterns outside the airspace at KSDF to prevent point deduction [#699](https://github.com/openscope/openscope/issues/699)
- Adds `footer` section to `index.html` and combines former partials `controls` and `score` with the `#command` input [#704](https://github.com/openscope/openscope/issues/704)
    - updates styles to use flexbox with properly organized children
- Clear radar target collection when changing airports [#728](https://github.com/openscope/openscope/issues/728)
- Ensure radar targets are removed when aircraft model is deleted [#732](https://github.com/openscope/openscope/issues/732)
- Ensure game options initialize to correct default values [#711](https://github.com/openscope/openscope/issues/711)
- Remove call to `AirportController.hasAirport()` in `index.js` [#741](https://github.com/openscope/openscope/issues/741)
- Changes background-color of settings option selects to transparent [#740](https://github.com/openscope/openscope/issues/740)
- Updates param passed to RadarTargetCollection from within AircraftController.aircraft_remove()[#743](https://github.com/openscope/openscope/issues/743)
- Ensure failure message responses are shown in red [#742](https://github.com/openscope/openscope/issues/742)

### Enhancements & Refactors
- Modifies `StripView` background-color to use rgba instead of hex to allow for a semi-transparent background [#679](https://github.com/openscope/openscope/issues/679)
- Adds Eric Meyer CSS Reset and updates existing CSS to work without `*` reset [#657](https://github.com/openscope/openscope/issues/657)
- Stops `console.warn()` spam every frame if terrain is less than zero [#695](https://github.com/openscope/openscope/issues/695)
- Adds `localStorage.setItem()` to `GameOptions.setOptionByName()` and adds test file for `GameOptions` [#670](https://github.com/openscope/openscope/issues/670)
- Update airport format document with new properties and requirements [#452](https://github.com/openscope/openscope/issues/452)
- Update developer documentation regarding git strategy [#614](https://github.com/openscope/openscope/issues/614)
- Execute scope command by clicking radar target [#717](https://github.com/openscope/openscope/issues/717)
- Adds `TimeKeeper` singleton and moves `App.incrementFrame()` logic to this new class [#296](https://github.com/openscope/openscope/issues/296)
- Removed the `version` command [#721](https://github.com/openscope/openscope/issues/721)
- Updates Shannon (EINN) - Updated all procedures, added video map and terrain, updated traffic [#527](https://github.com/openscope/openscope/issues/527)
- Makes first pass at `CanvasController` refactor [#707](https://github.com/openscope/openscope/issues/707)
    - adds `TimeKeeper` singleton to make time tracking easier to manage
    - moves logic to update properties of the `CanvasController` to live within the `CanvasController` and happen via triggered events
    - sets the stage for next round of `CanvasController` updates by adding `CANVAS_NAME` enum to be used when creating canvas elements
- Add airport guide files and start ksea as an example [#29](https://github.com/openscope/openscope/issues/29)
- Ensure tutorial selects departure aircraft [#354](https://github.com/openscope/openscope/issues/354)
- Add documentation and tutorial section for scope commands [#718](https://github.com/openscope/openscope/issues/718)
- Update UI green colors to match default blue theme [#630](https://github.com/openscope/openscope/issues/630)
- Checks if an aircraft can reach assigned altitude/speed [#326](https://github.com/openscope/openscope/issues/326)


## 5.4.1 (September 2, 2017)
---
### Hotfix
- Fix WIP airports which fail to load due to improper procedure formatting [#327](https://github.com/openscope/openscope/issues/327)


## 5.4.0 (September 1, 2017)
---
### New Features
- Add Albuquerque Sunport (KABQ) [#327](https://github.com/openscope/openscope/issues/327)
- Add Hartsfield–Jackson Atlanta Intl. (KATL) [#541](https://github.com/openscope/openscope/issues/541)
- Add Louisville Intl. (KSDF) [#557](https://github.com/openscope/openscope/issues/557)
- New Airport: KELP (El Paso International Airport, TX) [#331](https://github.com/openscope/openscope/issues/331)
- New Airport: KSTL (St. Louis Lambert International Airport, MO) [#349](https://github.com/openscope/openscope/issues/349)
- New Airport: KTUS (Tuscon International Airport, AZ) [#555](https://github.com/openscope/openscope/issues/555)
- New Airport: KJAX (Jacksonville International Airport, FL) [#624](https://github.com/openscope/openscope/issues/624)

### Bugfixes
- Fix VNAV descents on STARs with only "at/above" and "at/below" restrictions [#618](https://github.com/openscope/openscope/issues/618)
- Updates order of elements in the StripViewTemplate so the FlightRules element is properly floated to the right [#664](https://github.com/openscope/openscope/issues/664)
- Fix misalignment in airport selection dialog [#659](https://github.com/openscope/openscope/issues/659)

### Enhancements & Refactors
- Removed index.html as it is generated from templates when run [#619](https://github.com/openscope/openscope/issues/619)
- Implements new loading screen with new color scheme and animated radar sweep [#619](https://github.com/openscope/openscope/issues/619)
- Extends departing spawnPatterns outside the airspace at EIDW to prevent point deduction [#566](https://github.com/openscope/openscope/issues/566)
- Extends departing spawnPatterns outside the airspace at MDSD to prevent point deduction [#615](https://github.com/openscope/openscope/issues/615)
- Extends departing spawnPatterns outside the airspace at KBOS to prevent point deduction [#635](https://github.com/openscope/openscope/issues/635)
- Implement scope themes, and changed default theme to blue-based [#15](https://github.com/openscope/openscope/issues/15)
- Deactivate unused WIP airports from the load list, and add premium flag [#431](https://github.com/openscope/openscope/issues/431)
- Document airport terrain generation process [#7](https://github.com/openscope/openscope/issues/7)
- Remove index.html from document root in tools/README.md [#653](https://github.com/openscope/openscope/issues/653)
- Deprecate the `say route` command [#640](https://github.com/openscope/openscope/issues/640)
- Adds LESS preprocessor and adds CSS folder structure [#481](https://github.com/openscope/openscope/issues/481)
- Deprecated `abort` command [#639](https://github.com/openscope/openscope/issues/639)
- Renamed `index.md` to `commands.md` and added system commands and a TOC [#365](https://github.com/openscope/openscope/issues/365)
- Consolidate console warnings for missing fixes to single message [#480](https://github.com/openscope/openscope/issues/480)
- Update Ezeiza (SAEZ) - Updated all procedures, added video map, updated traffic, added new airlines [#516](https://github.com/openscope/openscope/issues/516)
- Lower spawn altitude for arrivals into MDSD so they can descend in time [#660](https://github.com/openscope/openscope/issues/660)


## 5.3.0 (August 1, 2017)
---
### Features
- New airport: MDSD (Las Américas International Airport, Dominican Republic) [#288](https://github.com/openscope/openscope/issues/288)
    - Includes Terrain and Video map
    - Adds Copa Airlines (CMP) and PAWA Dominicana (PWD)
- Add new openScope emblem vector graphic [#572](https://github.com/openscope/openscope/issues/572)
- Adds additional meta tags to index.html head [#484](https://github.com/openscope/openscope/issues/572)
- Adds a link to the full command reference at the end of the tutorial [#581](https://github.com/openscope/openscope/issues/581)
- The distance separator behind aircraft on ILS is now toggleable [#536](https://github.com/openscope/openscope/issues/536)
- Removes the blue line "departure window" [#411](https://github.com/openscope/openscope/issues/411)

### Bugfixes
- Removes inactive danger areas at EIDW [#562](https://github.com/openscope/openscope/issues/562)
- Make aircraft proceed direct new fix after full reroute [#570](https://github.com/openscope/openscope/issues/570)
- Recalculate SID/STAR legs when changing assigned runway [#383](https://github.com/openscope/openscope/issues/383)
- Remove +/-/= zoom hotkey, conflicts with speed [#510](https://github.com/openscope/openscope/issues/510)
- Correct EGKK's departure fix [#577](https://github.com/openscope/openscope/issues/577)

### Refactors
- Fix spelling error of `CanvasController` as `ConvasController` [#586](https://github.com/openscope/openscope/issues/586)
- Remove deprecated fixRadialDist() [#290](https://github.com/openscope/openscope/issues/290)
- Renamed `MIDDLE_PESS` as `MIDDLE_PRESS` in `InputController` [#593](https://github.com/openscope/openscope/issues/593)
- Fix instances of misspelling of @param in code docblocks [#602](https://github.com/openscope/openscope/issues/602)
- Deprecates `gulp server` task and adds `nodemon` package [#599](https://github.com/openscope/openscope/issues/599)


## 5.2.1 (July 1, 2017)
---
### Hotfix
- Ensure previously specified directions of turn are not preserved when a new heading instruction is given [#549](https://github.com/openscope/openscope/issues/549)


## 5.2.0 (July 1, 2017)
---
### Features
- Add capability for vectors in route strings [#310](https://github.com/openscope/openscope/issues/310)
- Adds more context to the Model classes by adding an optional input paramater [#138](https://github.com/openscope/openscope/issues/138)
- Adds object helper class for object validation  [#191](https://github.com/openscope/openscope/issues/191)
- Renamed AircraftInstanceModel with AircraftModel  [#402](https://github.com/openscope/openscope/issues/1402)
- Add capability for fly-over fixes in route strings [#19](https://github.com/openscope/openscope/issues/19)
- Adds squawk/sq command [#372](https://github.com/openscope/openscope/issues/372)
- Adds the ability to call an airplane by its callsign [#40](https://github.com/openscope/openscope/issues/40)
- Adds `EventBus` and `EventModel` [#457](https://github.com/openscope/openscope/issues/457)
- Adds `RunwayCollection` and `RunwayRelationshipModel` and moves some runway logic to live in these new classes [#93](https://github.com/openscope/openscope/issues/93)
    - Abstracts headwind/crosswind calculations to RunwayModel [#312](https://github.com/openscope/openscope/issues/312)
    - Removes circular reference in AirportModel.runway.airportModel [#58](https://github.com/openscope/openscope/issues/58)
- Updates `SpawnPatternModel` to use the `AirportModel.arrivalRunway` property when gathering waypoint models needed to calculate initial aircraft heading [#469](https://github.com/openscope/openscope/issues/469)
- Adds support for suffixes in SID and STAR procedures [#33](https://github.com/openscope/openscope/issues/33)
- Adds game option to include/hide WIP airports in the airport list [#476](https://github.com/openscope/openscope/issues/476)
- Adds `StripViewController`, `StripViewCollection`, and `StripViewModel` classes [#285](https://github.com/openscope/openscope/issues/285)
    - Removes progress strip logic from the `AircraftModel`
    - Completely reworks CSS for `StripViewList`
- Adds `.isGroundedFlightPhase()` and implements this helper in `.buildWaypointModelsForProcedure()` [#491](https://github.com/openscope/openscope/issues/491)
    - This allows for waypointModels to be build from the correct collection based on `flightPhase`
- Updates `AircraftModel.onAirspaceExit()` to look only at the `mcp.headingMode` value [#477](https://github.com/openscope/openscope/issues/477)
- Adds user setting option to change length of PTL [#423](https://github.com/openscope/openscope/issues/423)
- Updates Dublin (EIDW) - Improved procedures, added terrain and video map, modified airspace, realistic traffic [#208](https://github.com/openscope/openscope/issues/208)
- Updates logic to display historical aircraft position for aircraft outside controlled airspace [#508](https://github.com/openscope/openscope/issues/508)
- Updates development-workflow-procedures, adds Quick Start guide to README and consolidates all documentation in the `documentation` directory [#418](https://github.com/openscope/openscope/issues/418)
- Adds tests and verifies functionality of non-procedural departures and arrivals (support for direct route strings) [#434](https://github.com/openscope/openscope/issues/434)
- Adds unique transponder and CID generation methods [#483](https://github.com/openscope/openscope/issues/483)
- Abstracts non game loop logic into new class `AppController`, which provides facade methods for `App` to call during game loop [#137](https://github.com/openscope/openscope/issues/137)
- Converts `AirportController`, `GameController` and `UiController` to static classes [#72](https://github.com/openscope/openscope/issues/72)
    - updates `window` references to these classes
    - updates `prop` references to these classes
- Add support for ranged altitude and speed restrictions in procedures [#32](https://github.com/openscope/openscope/issues/32)
- Improve VNAV climbs and descents to better comply with restrictions [#32](https://github.com/openscope/openscope/issues/32)
- Updates Boston Logan Intl. (KBOS) - Updated procedures, added video map and terrain, modified airspace, realistic traffic [#228](https://github.com/openscope/openscope/issues/228)
- Removes left over references to `AircraftStripView` in `AircraftModel` [#535](https://github.com/openscope/openscope/issues/535)

### Bugfixes
- Fixes coordinate letter issue at SBGL [#385](https://github.com/openscope/openscope/issues/385)
- Prevent NaNs being passed on if invalid altitude is given [#424](https://github.com/openscope/openscope/issues/424)
- Removes fix command from tutorial and replaces it with infomation on 'route', 'Say Route', and 'Proceed Direct' [#356](https://github.com/openscope/openscope/issues/356)
- Fixes coordinate letter issues at RJBB, OSDI, OTHH [#325](https://github.com/openscope/openscope/issues/325)
- Removes KBOS fixes from EKCH [#448](https://github.com/openscope/openscope/issues/448)
- Runway, wind and spawnPattern changes to allow EGNM to operate [#492](https://github.com/openscope/openscope/issues/492)
- Prevent attempts to access positions of vector waypoints [#467](https://github.com/openscope/openscope/issues/467)
- Adjusts fix validation for hold/vector/flyover fix names [#451](https://github.com/openscope/openscope/issues/451)
- Prevents simulator from wrongfully overriding assigned alt/hdg during approach clearances [#521](https://github.com/openscope/openscope/issues/521)
- Updates `AirportModel.buildRestrictedAreas()` to build the coordinate array with the correct shape [#522](https://github.com/openscope/openscope/issues/522)
- Adds local reference to `EventBus` inside `AircraftCommander` [#539](https://github.com/openscope/openscope/issues/539)
- Cancel approach clearances whenever an altitude or heading instruction is given [#344](https://github.com/openscope/openscope/issues/344)
- Make flight strips show appropriate altitude values [#546](https://github.com/openscope/openscope/issues/546)


## 5.1.1 (May 12, 2017)
---
### Hotfix
- Fixes or removes from load list all airports that fail to load [#458](https://github.com/openscope/openscope/issues/458)


## 5.1.0 (May 1, 2017)
---
### Features
- adds [deployment-checklist](tools/documentation/deployment-checklist.md) document [#316](https://github.com/openscope/openscope/issues/316)
- Updates the airport-format.md file [#184](https://github.com/openscope/openscope/issues/184)
- allow for specification of airport's default arrival and departure runway [#374](https://github.com/openscope/openscope/issues/374)
- adds [airport-file-standards](tools/documentation/deployment-checklist.md) document [#367](https://github.com/openscope/openscope/issues/367)

### Bugfixes
- Adds additional check for `undefined` in `CommandParser` when adding args to a `CommandModel` [#364](https://github.com/openscope/openscope/issues/364)
- Deprecates and removes `AircraftController._setDestinationFromRouteOrProcedure()` as it was implemented to maintain a previous api which is no longer used [#370](https://github.com/openscope/openscope/issues/370)
- Ensure the verbal and text instructions/readbacks state the correct directionality [#188](https://github.com/openscope/openscope/issues/188)
- Updates Pilot.applyDepartureProcedure() to use RunwayModel correctly [#396](https://github.com/openscope/openscope/issues/396)
- Updates `fms.getDestinationName()` to return the `fixName` when `currentLeg` is not a procedure [#399](https://github.com/openscope/openscope/issues/399)
- Fix wrong PTL length and set to 1 minute [#394](https://github.com/openscope/openscope/issues/394)
- Fixes broken link in [airport-format](tools/documentation/airport-format.md) [#404](https://github.com/openscope/openscope/issues/404)
- Fix datablock speed to show GS, not IAS [#395](https://github.com/openscope/openscope/issues/395)
- Ensure red response is given to `rr FIXXA..FIXXB` [#408](https://github.com/openscope/openscope/issues/408)
- Fix strip update crash for arrivals on vectors [#410](https://github.com/openscope/openscope/issues/410)


## 5.0.1 (April 24, 2017)
---
### Hotfix
- Updates `AircraftStripView` to display departure procedures with the correct `NAME.EXIT` shape [#359](https://github.com/openscope/openscope/issues/359)


## 5.0.0 (April 21, 2017)
---
### Major
- Refactors FMS [#139](https://github.com/openscope/openscope/issues/139)
    - This represents a ground-up, from scratch, re-build of the flight management system with new classes: `Fms`, `LegModel`, and `WaypointModel`
    - Introduces the `ModeController` that completely separates Altitude, Heading and Speed settings from the FMS and allowing the FMS to be in charge of the flight plan and any fixRestrictions defined for a given route
    - Adds `Pilot` class that acts as a coordinator layer between the `AircraftCommander`, `AircraftInstanceModel`, `ModeController`, and `Fms`
    - Completely reworks how `Aircraft.target` is calculated
    - Introduces the concept of `flightPhase`, and begins integrating that property in lieu of category (arrival/departure)
    - Adds ability to define hold waypoints with a symbol `@`
    - Splits `PositionModel` into two new classes; `StaticPositionModel` and `DynamicPositionModel`
    - Work on this issue also resolves or invalidates previously recorded issues:
        - `aircraftInstanceModel.fms` has a circular dependency with `aircraftInstanceModel.fms.my_aircraft.fms` [#57](https://github.com/openscope/openscope/issues/57)
        - Using STAR command to change aircraft's assigned STAR throws errors [#73](https://github.com/openscope/openscope/issues/73)
        - Abstract current waypoint altitude and speed setting [#77](https://github.com/openscope/openscope/issues/77)
        - Add Leg to modelSourcePool [#78](https://github.com/openscope/openscope/issues/78)
        - Refactor fms param out of Leg [#79](https://github.com/openscope/openscope/issues/79)
        - Extend RouteModel, or add new layer, to handle compound routes [#81](https://github.com/openscope/openscope/issues/81)
        - Rerouting aircraft causes it to climb to unassigned altitude [#86](https://github.com/openscope/openscope/issues/86)
        - deprecate `aircraft.eid` [#87](https://github.com/openscope/openscope/issues/87)
        - Implied holding in route strings [#114](https://github.com/openscope/openscope/issues/114)
        - Rerouting uncleared aircraft onto SID fails [#122](https://github.com/openscope/openscope/issues/122)
        - Using "fix" command yields legs with lower case route [#123](https://github.com/openscope/openscope/issues/123)
        - Create getter in `AircraftInstanceModel` to get the current runway [#129](https://github.com/openscope/openscope/issues/129)
        - create RouteBuilder class and smooth out RouteModel [#144](https://github.com/openscope/openscope/issues/144)
        - `fix` command with multiple arguments skips to last fix [#153](https://github.com/openscope/openscope/issues/153)
        - Add `.hasFix()` method to FixCollection [#158](https://github.com/openscope/openscope/issues/158)
        - Route amendments will stop altitude changes [#197](https://github.com/openscope/openscope/issues/197)
        - `StaticPositionModel` and enforcing use of Positions where appropriate [#287](https://github.com/openscope/openscope/issues/287)

### Features
- Enumerate magic number in RunwayModel [#269](https://github.com/openscope/openscope/issues/269)
- Replaced old `terrain.svg` file with own work [#281](https://github.com/openscope/openscope/issues/281)











### Bugfixes
- Standardized indentation in all json files [#256](https://github.com/openscope/openscope/issues/256)
    - followed up and corrected 2 mistakenly cleared out aircraft files [#259](https://github.com/openscope/openscope/issues/259)
- Fixes Firefox compatibility issue by changing ajax to getJSON  [#263](https://github.com/openscope/openscope/issues/259)
- Fixes bug with departures at SAME [#303](https://github.com/openscope/openscope/issues/303)
- Fixes coordinates for PAM at EHAM [#321](https://github.com/openscope/openscope/issues/321)
- Ensure aircraft reach their targeted speed [#340](https://github.com/openscope/openscope/issues/340)
- Fixes last-second go-arounds by landing aircraft [#342](https://github.com/openscope/openscope/issues/342)
- Ensure aircraft follow glideslope [#346](https://github.com/openscope/openscope/issues/346)
- Fix mispronunciation of grouped numbers '820' as 'eight-twenty-zero' [#338](https://github.com/openscope/openscope/issues/338)


## 4.1.2 (February 20, 2017)
---
### Hotfix
- Updates `static.json` to not use ssl [#252](https://github.com/openscope/openscope/issues/252)


## 4.1.1 (February 20, 2017)
---
### Hotfix
- Restores spawning of GA aircraft at EDDT [#249](https://github.com/openscope/openscope/issues/249)


## 4.1.0 (February 20, 2017)
---
### Major
- Removes GitHub Pages specific files and moves hosting out of GitHub Pages. [#154](https://github.com/openscope/openscope/issues/154)
- Updates build process to: [#230](https://github.com/openscope/openscope/issues/230)
    - minify css and javascript and output to `public` directory
    - minify airport json/geojson files and output to `public` directory
    - combine aircraft and airline json files into `aircraft.json` and `airline.json` and output them to the `public` directory
    - copy static assets (fonts and images) to `public` directory
    - introduce [Handlebars](https://www.npmjs.com/package/handlebars-layouts) templates and create `buildMarkup` build process
    - point the local server to the `public` directory`

### Features
- Makes sure the output for sid and star commands are always uppercase. [#109](https://github.com/openscope/openscope/issues/109)
- Marks all airports as works in progress [#179](https://github.com/openscope/openscope/issues/179)
- Changes deployment server from Express to Nginx [#166](https://github.com/openscope/openscope/issues/166)
- Adds javascript minification to build process [#163](https://github.com/openscope/openscope/issues/163)
    - adds copy task to public directory
    - translates `json_assembler.rb` to `jsonAssembler.js` and adds it to the build process.
- Corrects `icao` of the Boeing 767-400 and also updates the information to Eurocontrol data [#222](https://github.com/openscope/openscope/issues/222)
- Updates `app.json` to use correct buildpacks [#224](https://github.com/openscope/openscope/issues/224)
- Overhauls Munich - updates Munich to AIRAC 1702, adds STARs, and adds a realistic traffic flow. [#104](https://github.com/openscope/openscope/issues/104)
- Adds Tokyo Narita International Airport as per AIRAC 1702 [#103](https://github.com/openscope/openscope/pull/202)
- Fixes an instance of two runways called "34R" in Shanghai Pudong [#149](https://github.com/openscope/openscope/issues/149)

### Bugfixes
- Adds the required space between 'fh' and its argument in the tutorial [#201](https://github.com/openscope/openscope/issues/201)
- Updates airline json files to include `icao` key. Updates `AirlineCollection` and `AirlineModel` to handle variable casing of `icao`  [#195](https://github.com/openscope/openscope/issues/195)
- Adds a default position value to `SpawnPatternModel` so aircraft have, at least, a `[0, 0]` starting position [#207](https://github.com/openscope/openscope/issues/207)
- Ensures data block colored bars are all the same width (3px), regardless of callsign length [#210](https://github.com/openscope/openscope/issues/210)
- Adds missing `return` in `.generateFlightNumberWithAirlineModel()` that was needed to properly recurse back through the method in the case of a duplicate flight number. [#210](https://github.com/openscope/openscope/issues/210)
- Updates boolean logic in `App.updateViewControls()` which was evaluating an asynchronous property that, typically, had not finished loading. [#203](https://github.com/openscope/openscope/issues/203)
- Fixes internal fms error that was breaking the game when issuing holds over present position [#148](https://github.com/openscope/openscope/issues/148)


## 4.0.1 (January 29, 2017)
---
### Features
- Adds Openscope favicon [#170](https://github.com/openscope/openscope/issues/170)

### Bugfixes
- Removes `ALM` and `SVD` arrival patterns from 'EKCH' because there aren't enough fixes to support them [176](https://github.com/openscope/openscope/issues/176)
- Updates `entryPoint` and `exitPoint` to be pluralized as is the airport json standard [#177](https://github.com/openscope/openscope/issues/177)
- Adds `entryPoints` to `gcrr` star route definitions [#175](https://github.com/openscope/openscope/issues/175)
- Fixes arrival pattern that was using an array of fix names instead of a routeString. [#174](https://github.com/openscope/openscope/issues/174)
- Updates `wmkk` StandardRoute definition to include at least one fixname [#173](https://github.com/openscope/openscope/issues/173)


## 4.0.0 (January 26, 2017)
---
### Major
- Restructures `src` files into `client` and `server` folders. [#220](https://github.com/n8rzz/atc/issues/220)
- Updates Node to version 7.0.0 [#184](https://github.com/n8rzz/atc/issues/184)
- Moves aircraft command logic from `AircraftInstanceModel` to new `AircraftCommander` class [#181](https://github.com/n8rzz/atc/issues/181)
- Adds `spawnPatterns` to airport json and vastly simplifies aircraft creation. Work on this issue ended up resolving many other smaller issues listed below. [#243](https://github.com/n8rzz/atc/issues/243)
  - Restructure `Airport.departures` to utilize routes [#229](https://github.com/n8rzz/atc/issues/229)
  - Abstract inline fix object out of ArrivalBase [#56](https://github.com/n8rzz/atc/issues/56)
  - Simplify creation of arrival aircraft [#27](https://github.com/n8rzz/atc/issues/27)
  - Include airline id in airline json [#242](https://github.com/n8rzz/atc/issues/242)
  - Create SpawnCollection, SpawnModel and SpawnScheduler classes [#235](https://github.com/n8rzz/atc/issues/235)
  - Circular reference in airportModel.departures.airport [#28](https://github.com/n8rzz/atc/issues/28)
  - Circular reference in airportModel.departures.airport [#28](https://github.com/n8rzz/atc/issues/28)

### Minor
- Changes `AircraftStripView` text outputs to be all uppercase [#193](https://github.com/n8rzz/atc/issues/193)
- Ensures proper removal of all `AircraftConflict` instances involving an aircraft that has been removed from the simulation [#133](https://github.com/n8rzz/atc/issues/133)
    - Originally reported under [zlsa#734](https://github.com/zlsa/atc/issues/734)
- Changes the names from having the flags in their name by adding WIP variable to the `AIRPORT_LOAD_LIST` in `airportLoadList` [#205](https://github.com/n8rzz/atc/issues/205)
- Fixes white space in that is displayed from the `AircraftInstanceModel` [#192](https://github.com/n8rzz/atc/issues/192)
- Adds cache to travis build [#233](https://github.com/n8rzz/atc/issues/233)

### Bugfixes
- Resets current indicies when issuing a new star to an arriving aircraft [#104](https://github.com/n8rzz/atc/issues/104) & [#237](https://github.com/n8rzz/atc/issues/237)
    - Originally reported under [zlsa#730](https://github.com/zlsa/atc/issues/730) & [zlsa#768](https://github.com/zlsa/atc/issues/768)


## 3.2.1 (January 2, 2017)
---
### Bugfixes
- Restores behavior of aircraft flying present heading after completing all legs in their flightplan [#206](https://github.com/n8rzz/atc/issues/206)
    - Originally reported in [zlsa#767](https://github.com/zlsa/atc/issues/767)
- Fix wrongful removal of departures from runway queues when arrivals land [#241](https://github.com/n8rzz/atc/issues/241)
    - Originally reported in [zlsa#770](https://github.com/zlsa/atc/issues/770)
- Fix erroneous voice readbacks for altitude command [#240](https://github.com/n8rzz/atc/issues/240)
    - Originally reported in [zlsa#769](https://github.com/zlsa/atc/issues/769)
- Fixes behavior of AircraftConflict in various ways, particularly with removal after deletion of aircraft [#133](https://github.com/n8rzz/atc/issues/133)
    - Originally reported in [zlsa#734](https://github.com/zlsa/atc/issues/734)


## 3.2.0 (December 20, 2016)
---
### Major
* Integrates `sidCollection` and `starCollection` with `RouteModel` within `AircraftInstanceModel` [#53](https://github.com/n8rzz/atc/issues/53)
    - Creates getters for `currentLeg` and `currentWaypoint`
    - Abstracts restrictions logic to live within `Waypoint`
    - Consolidates `runSID()` and `climbViaSid()` logic
- Deprecates `sid` and `star` properties of the `AirportModel` in favor of `sidCollection` and `starCollection` [#54](https://github.com/n8rzz/atc/issues/54)
- Adds [Express](expressjs.com) server to serve static assets and add [travis](travis-ci.org) config file for travis continuous integration [#169](https://github.com/n8rzz/atc/issues/169)
- Rewrites the CommandParser from the ground up [#114](https://github.com/n8rzz/atc/issues/114)
- Removes `Pegjs` and references completing switch to new CommandParser [#216](https://github.com/n8rzz/atc/issues/216)

### Minor
- Implements `modelSourceFactory` and `modelSourcePool` [#77](https://github.com/n8rzz/atc/issues/77)
- Refactors `canvasController.canvas_draw_sids` method to use `airport.sidCollection` instead of `airport.sid` [#144](https://github.com/n8rzz/atc/issues/144)
- Moves properties shared by all `Arrival` types up to `ArrivalBase` [#55](https://github.com/n8rzz/atc/issues/55)
- Removes `$.each()` from `AirportModel` in favor of `_forEach()` and uses `_get()` inside `aircraftInstanceModel.parse()` instead of if statements [#52](https://github.com/n8rzz/atc/issues/52)
- Moves creation of Legs and Waypoints to constants instead of as method arguments [#135](https://github.com/n8rzz/atc/issues/135)
- Moves `.parseCoordinate()` out of `PositionModel` and into `unitConverters` [#17](https://github.com/n8rzz/atc/issues/17)
- Moves flight management system files to `FlightManagementSystem` folder [#128](https://github.com/n8rzz/atc/issues/128)
- Adds `RouteModel` to `AircraftInstanceModel.runSTAR` for easier handling of a route string [#163](https://github.com/n8rzz/atc/issues/163)
- Adds static `calculatePosition` method to `PositionModel` and abstracts common functions [#159](https://github.com/n8rzz/atc/issues/159)
- Replaces active airport icao in view with a zulu time clock [#135](https://github.com/n8rzz/atc/issues/135)
- Consolidates test fixtures in fixtures directory [#167](https://github.com/n8rzz/atc/issues/167)
* Addresses issue with video maps being drawn incorrectly. [#176](https://github.com/n8rzz/atc/issues/176)
    - Updates `PositionModel` to run all calculations through the static `.calculatePosition()` method and vastly simplifies internal logic.
- Refactors the the function names in `FixCollection` to better fit their function. `init()` to `addItems()` and `destroy()` to `removeItems()` [#186] (https://github.com/n8rzz/atc/issues/186)
- Adds gulp-cli and adds [tools readme](tools/README.md) link to gulp issues with Windows [#194](https://github.com/n8rzz/atc/issues/194)
- Changes `routeString` to `routeCode` in `RouteModel` and moves `.toUpperCase()` from the getter to `.init()` [#188] (https://github.com/n8rzz/atc/issues/188)
- Updates `StandardRouteModel` to throw when entry/exit point doesn't exist within a collection and updates `.setDepartureRunway()` to send the `routeCode` to `Leg` on instantiation [#175](https://github.com/n8rzz/atc/issues/175)
- Prevents collision detection for aircraft that are outside of our airspace [#134](https://github.com/n8rzz/atc/issues/134)
    - Originally reported under [#736](https://github.com/zlsa/atc/issues/736)
- Escape clears commands but not callsign if commands are present [#211] (https://github.com/n8rzz/atc/issues/211)
    - Originally reported under [#763](https://github.com/zlsa/atc/issues/763)

### Bugfixes
- Moves `_comment` blocks in airport json file to be within object the are describing [#145](https://github.com/n8rzz/atc/issues/145)
- Streamlines flight number generation and adds new method to add new callsigns to the existing list [#151](https://github.com/n8rzz/atc/issues/151)
- Adds `_isNumber` check instead of `!magneticNorth` inside `PositionModel.calculateRelativePosition()` and the `AirspaceModel` constructor. [#182](https://github.com/n8rzz/atc/issues/182)
    - Originally reported under [#754](https://github.com/zlsa/atc/issues/754)
- Adds additional handling to `StandardRouteModel._buildEntryAndExitCollections` to handle case where `entryPoints` and `exitPoints` don't exist in the `airport.sids` definition [#196](https://github.com/n8rzz/atc/issues/196)
    - Originally reported under [#760](https://github.com/zlsa/atc/issues/760)
- Ensures proper removal of aircraft from the runway queue(s) when that aircraft has been deleted. [#132](https://github.com/n8rzz/atc/issues/132)
    - Originally reported under [#706](https://github.com/zlsa/atc/issues/706)


## 3.1.0 (November 20, 2016)
---
### Major
- Adds `FixModel` and static class `FixCollection` for reasoning about airport fixes [#18](https://github.com/n8rzz/atc/issues/18)
- Adds `StandardRoute` classes reasoning about SIDs and STARs [#19](https://github.com/n8rzz/atc/issues/19)
- Moves `airlineController` and `aircraftController` to instantiate from within `airportController` instead from `App` [#82](https://github.com/n8rzz/atc/issues/82)
- Enable airport load without bundling and moves `airportLoadList.js` out of the `src` folder [#88](https://github.com/n8rzz/atc/issues/88)
- Updates score calculations and how they are recorded [#96](https://github.com/n8rzz/atc/issues/96)

### Minor
- Correct casing for Arrival and Departure factories [#41](https://github.com/n8rzz/atc/issues/41)
- Rename `AreaModel` to `AirspaceModel` [#36](https://github.com/n8rzz/atc/issues/36)
- Changes `StandardRoute` property name `icao` to `identifier` [#57](https://github.com/n8rzz/atc/issues/57)
- Introduce early exit for airport load when airport data is not complete [#44](https://github.com/n8rzz/atc/issues/44)
- Adds [git-flow](tools/documentation/git-flow-process.md) strategy document [#60](https://github.com/n8rzz/atc/issues/60)
- Adds `BaseModel` [#100](https://github.com/n8rzz/atc/issues/100)
- Adds `BaseCollection` [#101](https://github.com/n8rzz/atc/issues/101)

### Bugfixes
- WMKK has misnamed star name [#45](https://github.com/n8rzz/atc/issues/45)
- Updates spelling in `.convertMinutesToSeconds[)` [#58](https://github.com/n8rzz/atc/issues/58)
- Future aircraft path, when on ILS, wrong width [#75](https://github.com/n8rzz/atc/issues/75)
- `areas` is undefined in `AirportModel` [#90](https://github.com/n8rzz/atc/issues/90)
- `FixCollection.init()` does not clear current `_items` if any exist [#91](https://github.com/n8rzz/atc/issues/91)
- Aircraft strips show arrival airport in uppercase [#108](https://github.com/n8rzz/atc/issues/108)
- Updates `FixCollection.findFixByName()` to accept upper, mixed, or lower case fix name [#109](https://github.com/n8rzz/atc/issues/109)
- Switching to a previously loaded airport does not clear previous airport fixes [#115](https://github.com/n8rzz/atc/issues/115)
- Fixes `parseElevation()` so that it does not return NaN when it is given the string `'Infinity'` [#191] (https://github.com/n8rzz/atc/issues/191)
    - Originally reported under [#756](https://github.com/zlsa/atc/issues/756)<|MERGE_RESOLUTION|>--- conflicted
+++ resolved
@@ -85,13 +85,7 @@
 - Add `sa`, `saa`, `sh`, `sah`, `ss`, `sas` commands [#641](https://github.com/openscope/openscope/issues/641)
 - Add toggleable scope command bar, and lays foundation for the Scope, its commands, and its collections of radar targets. [#14](https://github.com/openscope/openscope/issues/14)
 - The mouse button to drag the radar screen is now right click [#564](https://github.com/openscope/openscope/issues/564)
-<<<<<<< HEAD
-- Added Ottawa Macdonald–Cartier International Airport (Canada) [#108](https://github.com/openscope/openscope/issues/108)
-
-
-=======
 - Adds Ted Stevens Anchorage Intl. (PANC) [#637](https://github.com/openscope/openscope/issues/637)
->>>>>>> 91316e14
 
 ### Bugfixes
 - Fix SID Names at MDSD following the screen centre [#683](https://github.com/openscope/openscope/issues/683)
