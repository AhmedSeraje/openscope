--- conflicted
+++ resolved
@@ -1,16 +1,15 @@
-<<<<<<< HEAD
 # 6.15.0 (November 1, 2019)
 ### New Features
 
 ### Bugfixes
 
 ### Enhancements & Refactors
-=======
+
+
 # 6.14.2 (October 17, 2019)
 ### Hotfixes
 - [#1463](https://github.com/openscope/openscope/issues/1463) - Fix travis build notifications
 - [#1453](https://github.com/openscope/openscope/issues/1453) - Fix EINN video maps format which was causing sim to crash
->>>>>>> c8bba43c
 
 
 # 6.14.0 (October 1, 2019)
