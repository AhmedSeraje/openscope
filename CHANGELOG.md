--- conflicted
+++ resolved
@@ -1,10 +1,7 @@
 # 6.5.0 (September 1, 2018)
 ### New Features
-<<<<<<< HEAD
 - [#989](https://github.com/openscope/openscope/issues/989) - Add in Austin Bergstrom International Airport
 - [#403](https://github.com/openscope/openscope/issues/403) - Add Flughafen Düsseldorf (Düsseldorf Airport, EDDL)
-=======
->>>>>>> 402c773f
 
 
 
