--- conflicted
+++ resolved
@@ -1,4 +1,18 @@
-<<<<<<< HEAD
+## 3.3.0 (January 20, 2017)
+---
+### Major
+- Restructures `src` files into `client` and `server` folders. [#220](https://github.com/n8rzz/atc/issues/220)
+- Updates Node to version 7.0.0 [#184](https://github.com/n8rzz/atc/issues/184)
+
+### Minor
+- Ensures proper removal of all `AircraftConflict` instances involving an aircraft that has been removed from the simulation [#133](https://github.com/n8rzz/atc/issues/133)
+    - Originally reported under [zlsa#734](https://github.com/zlsa/atc/issues/734)
+
+### Bugfixes
+- Resets current indicies when issuing a new star to an arriving aircraft [#104](https://github.com/n8rzz/atc/issues/104) & [#237](https://github.com/n8rzz/atc/issues/237)
+    - Originally reported under [zlsa#730](https://github.com/zlsa/atc/issues/730) & [zlsa#768](https://github.com/zlsa/atc/issues/768)
+
+
 ## 3.2.1 (January 2, 2017)
 ---
 ### Bugfixes
@@ -8,46 +22,6 @@
     - Originally reported in [zlsa#770](https://github.com/zlsa/atc/issues/770)
 - Fix erroneous voice readbacks for altitude command [#240](https://github.com/n8rzz/atc/issues/240)
     - Originally reported in [zlsa#769](https://github.com/zlsa/atc/issues/769)    
-=======
-## 3.3.0 (January 20, 2017)
----
-### Major
-- Restructures `src` files into `client` and `server` folders. [#220](https://github.com/n8rzz/atc/issues/220)
-- Updates Node to version 7.0.0 [#184](https://github.com/n8rzz/atc/issues/184)
-
-
-
-
-
-
-
-
-
-### Minor
-- Ensures proper removal of all `AircraftConflict` instances involving an aircraft that has been removed from the simulation [#133](https://github.com/n8rzz/atc/issues/133)
-    - Originally reported under [zlsa#734](https://github.com/zlsa/atc/issues/734)
-
-
-
-
-
-
-
-
-### Bugfixes
-- Resets current indicies when issuing a new star to an arriving aircraft [#104](https://github.com/n8rzz/atc/issues/104) & [#237](https://github.com/n8rzz/atc/issues/237)
-    - Originally reported under [zlsa#730](https://github.com/zlsa/atc/issues/730) & [zlsa#768](https://github.com/zlsa/atc/issues/768)
-
-
-
-
-
-
-
-
-
-
->>>>>>> f827d92f
 
 
 ## 3.2.0 (December 20, 2016)
